/*
 * Copyright (c) 2020 Devtron Labs
 *
 * Licensed under the Apache License, Version 2.0 (the "License");
 * you may not use this file except in compliance with the License.
 * You may obtain a copy of the License at
 *
 *      http://www.apache.org/licenses/LICENSE-2.0
 *
 *  Unless required by applicable law or agreed to in writing, software
 *  distributed under the License is distributed on an "AS IS" BASIS,
 *  WITHOUT WARRANTIES OR CONDITIONS OF ANY KIND, either express or implied.
 *  See the License for the specific language governing permissions and
 *  limitations under the License.
 */

package git

import (
	"context"
	"encoding/json"
	"fmt"
	"github.com/caarlos0/env"
	"github.com/devtron-labs/common-lib/constants"
	pubsub "github.com/devtron-labs/common-lib/pubsub-lib"
	"github.com/devtron-labs/common-lib/pubsub-lib/model"
	"github.com/devtron-labs/git-sensor/internal"
	"github.com/devtron-labs/git-sensor/internal/middleware"
	"github.com/devtron-labs/git-sensor/internal/sql"
	"github.com/gammazero/workerpool"
	"github.com/robfig/cron/v3"
	"go.uber.org/zap"
<<<<<<< HEAD
=======
	"runtime/debug"
>>>>>>> 448286bd
	"time"
)

type GitWatcherImpl struct {
	repositoryManager            RepositoryManager
	materialRepo                 sql.MaterialRepository
	cron                         *cron.Cron
	logger                       *zap.SugaredLogger
	ciPipelineMaterialRepository sql.CiPipelineMaterialRepository
	pubSubClient                 *pubsub.PubSubClientServiceImpl
	locker                       *internal.RepositoryLocker
	pollConfig                   *PollConfig
	webhookHandler               WebhookHandler
	configuration                *internal.Configuration
	gitManager                   GitManagerImpl
}

type GitWatcher interface {
	PollAndUpdateGitMaterial(material *sql.GitMaterial) (*sql.GitMaterial, error)
}

type PollConfig struct {
	PollDuration int `env:"POLL_DURATION" envDefault:"2"`
	PollWorker   int `env:"POLL_WORKER" envDefault:"5"`
}

func NewGitWatcherImpl(repositoryManager RepositoryManager,
	materialRepo sql.MaterialRepository,
	logger *zap.SugaredLogger,
	ciPipelineMaterialRepository sql.CiPipelineMaterialRepository,
	locker *internal.RepositoryLocker,
	pubSubClient *pubsub.PubSubClientServiceImpl, webhookHandler WebhookHandler, configuration *internal.Configuration,
	gitmanager GitManagerImpl,
) (*GitWatcherImpl, error) {

	cfg := &PollConfig{}
	err := env.Parse(cfg)
	if err != nil {
		return nil, err
	}
	cronLogger := &CronLoggerImpl{logger: logger}
	cron := cron.New(
		cron.WithChain(
			cron.SkipIfStillRunning(cronLogger),
			cron.Recover(cronLogger)))
	cron.Start()
	watcher := &GitWatcherImpl{
		repositoryManager:            repositoryManager,
		cron:                         cron,
		logger:                       logger,
		ciPipelineMaterialRepository: ciPipelineMaterialRepository,
		materialRepo:                 materialRepo,
		locker:                       locker,
		pubSubClient:                 pubSubClient,
		pollConfig:                   cfg,
		webhookHandler:               webhookHandler,
		configuration:                configuration,
		gitManager:                   gitmanager,
	}

	logger.Info()
	_, err = cron.AddFunc(fmt.Sprintf("@every %dm", cfg.PollDuration), watcher.Watch)
	if err != nil {
		fmt.Println("error in starting cron")
		return nil, err
	}

	// err = watcher.SubscribePull()
	watcher.SubscribeWebhookEvent()
	return watcher, err
}
func (impl GitWatcherImpl) StopCron() {
	impl.cron.Stop()
}

func (impl GitWatcherImpl) Watch() {
	impl.logger.Infow("starting git watch thread")
	materials, err := impl.materialRepo.FindActive()
	if err != nil {
		impl.logger.Error("error in fetching watchlist", "err", err)
		return
	}
	// impl.Publish(materials)
	middleware.ActiveGitRepoCount.WithLabelValues().Set(float64(len(materials)))
	impl.RunOnWorker(materials)
	impl.logger.Infow("stop git watch thread")
}

func (impl *GitWatcherImpl) RunOnWorker(materials []*sql.GitMaterial) {
	wp := workerpool.New(impl.pollConfig.PollWorker)

	handlePanic := func() {
		if err := recover(); err != nil {
			impl.logger.Error(constants.PanicLogIdentifier, "recovered from panic", "panic", err, "stack", string(debug.Stack()))

		}
	}

	for _, material := range materials {
		if len(material.CiPipelineMaterials) == 0 {
			impl.logger.Infow("no ci pipeline, skipping", "id", material.Id, "url", material.Url)
			continue
		}
		materialMsg := &sql.GitMaterial{Id: material.Id, Url: material.Url}
		wp.Submit(func() {
			defer handlePanic()
			_, err := impl.pollAndUpdateGitMaterial(materialMsg)
			if err != nil {
				impl.logger.Errorw("error in polling git material", "material", materialMsg, "err", err)
			}
		})
	}
	wp.StopWait()
}

func (impl GitWatcherImpl) PollAndUpdateGitMaterial(material *sql.GitMaterial) (*sql.GitMaterial, error) {
	// tmp expose remove in future
	return impl.pollAndUpdateGitMaterial(material)
}

func (impl GitWatcherImpl) pollAndUpdateGitMaterial(materialReq *sql.GitMaterial) (*sql.GitMaterial, error) {
	repoLock := impl.locker.LeaseLocker(materialReq.Id)
	repoLock.Mutex.Lock()
	defer func() {
		repoLock.Mutex.Unlock()
		impl.locker.ReturnLocker(materialReq.Id)
	}()
	material, err := impl.materialRepo.FindById(materialReq.Id)
	if err != nil {
		impl.logger.Errorw("error in fetching material ", "material", materialReq, "err", err)
		return nil, err
	}
	err = impl.pollGitMaterialAndNotify(material)
	material.LastFetchTime = time.Now()
	material.FetchStatus = err == nil
	if err != nil {
		material.LastFetchErrorCount = material.LastFetchErrorCount + 1
		material.FetchErrorMessage = err.Error()
	} else {
		material.LastFetchErrorCount = 0
		material.FetchErrorMessage = ""
	}
	err = impl.materialRepo.Update(material)
	if err != nil {
		impl.logger.Errorw("error in updating fetch status", "material", material, "err", err)
	}
	return material, err
}

func (impl GitWatcherImpl) pollGitMaterialAndNotify(material *sql.GitMaterial) error {
	gitProvider := material.GitProvider
	userName, password, err := GetUserNamePassword(gitProvider)

	gitCtx, cancel := BuildGitContext(context.Background()).
		WithCredentials(userName, password).
		WithTimeout(impl.configuration.ProcessTimeout)
	defer cancel()

	location, err := GetLocationForMaterial(material)
	if err != nil {
		impl.logger.Errorw("error in determining location", "url", material.Url, "err", err)
		return err
	}
<<<<<<< HEAD

	updated, repo, err := impl.FetchAndUpdateMaterial(gitCtx, material, location)
=======
	gitContext := &GitContext{
		Username: userName,
		Password: password,
	}
	updated, repo, err := impl.FetchAndUpdateMaterial(material, gitContext, location)
>>>>>>> 448286bd
	if err != nil {
		impl.logger.Errorw("error in fetching material details ", "repo", material.Url, "err", err)
		// there might be the case if ssh private key gets flush from disk, so creating and single retrying in this case
		if gitProvider.AuthMode == sql.AUTH_MODE_SSH {
			err = impl.repositoryManager.CreateSshFileIfNotExistsAndConfigureSshCommand(gitCtx, location, gitProvider.Id, gitProvider.SshPrivateKey)
			if err != nil {
				impl.logger.Errorw("error in creating/configuring ssh private key on disk ", "repo", material.Url, "gitProviderId", gitProvider.Id, "err", err)
				return err
			} else {
				impl.logger.Info("Retrying fetching for", "repo", material.Url)
<<<<<<< HEAD
				updated, repo, err = impl.FetchAndUpdateMaterial(gitCtx, material, location)
=======
				updated, repo, err = impl.FetchAndUpdateMaterial(material, gitContext, location)
>>>>>>> 448286bd
				if err != nil {
					impl.logger.Errorw("error in fetching material details in retry", "repo", material.Url, "err", err)
					return err
				}
			}
		} else {
			return err
		}
	}
	if !updated {
		return nil
	}
	materials, err := impl.ciPipelineMaterialRepository.FindByGitMaterialId(material.Id)
	if err != nil {
		impl.logger.Errorw("error in calculating head", "err", err, "url", material.Url)
		return err
	}
	var updatedMaterials []*CiPipelineMaterialBean
	var updatedMaterialsModel []*sql.CiPipelineMaterial
	var erroredMaterialsModels []*sql.CiPipelineMaterial
	for _, material := range materials {
		if material.Type != sql.SOURCE_TYPE_BRANCH_FIXED {
			continue
		}
		impl.logger.Debugw("Running changesBySinceRepository for material - ", material)
		impl.logger.Debugw("---------------------------------------------------------- ")
		// parse env variables here, then search for the count field and pass here.
		commits, err := impl.repositoryManager.ChangesSinceByRepository(gitCtx, repo, material.Value, "", "", impl.configuration.GitHistoryCount)
		if err != nil {
			material.Errored = true
			material.ErrorMsg = err.Error()
			erroredMaterialsModels = append(erroredMaterialsModels, material)
		} else if len(commits) > 0 {
			latestCommit := commits[0]
			if latestCommit.GetCommit().Commit != material.LastSeenHash {
				// new commit found
				mb := &CiPipelineMaterialBean{
					Id:            material.Id,
					Value:         material.Value,
					GitMaterialId: material.GitMaterialId,
					Type:          material.Type,
					Active:        material.Active,
					GitCommit:     latestCommit,
				}
				updatedMaterials = append(updatedMaterials, mb)

				material.LastSeenHash = latestCommit.Commit
				material.CommitAuthor = latestCommit.Author
				material.CommitDate = latestCommit.Date
				material.CommitMessage = latestCommit.Message
				commitJson, _ := json.Marshal(commits)
				material.CommitHistory = string(commitJson)
				material.Errored = false
				material.ErrorMsg = ""
				updatedMaterialsModel = append(updatedMaterialsModel, material)
			}
			middleware.GitMaterialUpdateCounter.WithLabelValues().Inc()
		}
	}
	if len(updatedMaterialsModel) > 0 {
		err = impl.NotifyForMaterialUpdate(updatedMaterials, material)
		if err != nil {
			impl.logger.Errorw("error in sending notification for materials", "url", material.Url, "update", updatedMaterialsModel)
		}
		err = impl.ciPipelineMaterialRepository.Update(updatedMaterialsModel)
		if err != nil {
			impl.logger.Errorw("error in update db ", "url", material.Url, "update", updatedMaterialsModel)
			impl.logger.Errorw("error in sending notification for materials", "url", material.Url, "update", updatedMaterialsModel)
		}
	}
	if len(erroredMaterialsModels) > 0 {
		err = impl.ciPipelineMaterialRepository.Update(updatedMaterialsModel)
		if err != nil {
			impl.logger.Errorw("error in update db ", "url", material.Url, "update", updatedMaterialsModel)
			impl.logger.Errorw("error in sending notification for materials", "url", material.Url, "update", updatedMaterialsModel)
		}
	}
	return nil
}

<<<<<<< HEAD
func (impl GitWatcherImpl) FetchAndUpdateMaterial(gitCtx GitContext, material *sql.GitMaterial, location string) (bool, *GitRepository, error) {
	updated, repo, err := impl.repositoryManager.Fetch(gitCtx, material.Url, location)
=======
func (impl GitWatcherImpl) FetchAndUpdateMaterial(material *sql.GitMaterial, gitContext *GitContext, location string) (bool, *GitRepository, error) {
	updated, repo, err := impl.repositoryManager.Fetch(gitContext, material.Url, location)
>>>>>>> 448286bd
	if err == nil {
		material.CheckoutLocation = location
		material.CheckoutStatus = true
	}
	return updated, repo, err
}

func (impl GitWatcherImpl) NotifyForMaterialUpdate(materials []*CiPipelineMaterialBean, gitMaterial *sql.GitMaterial) error {

	impl.logger.Warnw("material notification", "materials", materials)
	for _, material := range materials {
		excluded := impl.gitManager.PathMatcher(material.GitCommit.FileStats, gitMaterial)
		if excluded {
			impl.logger.Infow("skip this auto trigger", "exclude", excluded)
			continue
		}
		mb, err := json.Marshal(material)
		if err != nil {
			impl.logger.Errorw("err in json marshaling", "err", err)
			continue
		}
		err = impl.pubSubClient.Publish(pubsub.NEW_CI_MATERIAL_TOPIC, string(mb))
		if err != nil {
			impl.logger.Errorw("error in publishing material modification msg ", "material", material)
		}

	}
	return nil
}

func (impl GitWatcherImpl) SubscribeWebhookEvent() error {
	callback := func(msg *model.PubSubMsg) {
		impl.logger.Debugw("received msg", "msg", msg)
		// msg.Ack() //ack immediate if lost next min it would get a new message
		webhookEvent := &WebhookEvent{}
		err := json.Unmarshal([]byte(msg.Data), webhookEvent)
		if err != nil {
			impl.logger.Infow("err in reading msg", "err", err)
			return
		}
		impl.webhookHandler.HandleWebhookEvent(webhookEvent)
	}
	err := impl.pubSubClient.Subscribe(pubsub.WEBHOOK_EVENT_TOPIC, callback)
	return err
}

type CronLoggerImpl struct {
	logger *zap.SugaredLogger
}

func (impl *CronLoggerImpl) Info(msg string, keysAndValues ...interface{}) {
	impl.logger.Infow(msg, keysAndValues...)
}

func (impl *CronLoggerImpl) Error(err error, msg string, keysAndValues ...interface{}) {
	keysAndValues = append([]interface{}{"err", err}, keysAndValues...)
	impl.logger.Errorw(msg, keysAndValues...)
}<|MERGE_RESOLUTION|>--- conflicted
+++ resolved
@@ -30,10 +30,7 @@
 	"github.com/gammazero/workerpool"
 	"github.com/robfig/cron/v3"
 	"go.uber.org/zap"
-<<<<<<< HEAD
-=======
 	"runtime/debug"
->>>>>>> 448286bd
 	"time"
 )
 
@@ -197,16 +194,8 @@
 		impl.logger.Errorw("error in determining location", "url", material.Url, "err", err)
 		return err
 	}
-<<<<<<< HEAD
 
 	updated, repo, err := impl.FetchAndUpdateMaterial(gitCtx, material, location)
-=======
-	gitContext := &GitContext{
-		Username: userName,
-		Password: password,
-	}
-	updated, repo, err := impl.FetchAndUpdateMaterial(material, gitContext, location)
->>>>>>> 448286bd
 	if err != nil {
 		impl.logger.Errorw("error in fetching material details ", "repo", material.Url, "err", err)
 		// there might be the case if ssh private key gets flush from disk, so creating and single retrying in this case
@@ -217,11 +206,7 @@
 				return err
 			} else {
 				impl.logger.Info("Retrying fetching for", "repo", material.Url)
-<<<<<<< HEAD
 				updated, repo, err = impl.FetchAndUpdateMaterial(gitCtx, material, location)
-=======
-				updated, repo, err = impl.FetchAndUpdateMaterial(material, gitContext, location)
->>>>>>> 448286bd
 				if err != nil {
 					impl.logger.Errorw("error in fetching material details in retry", "repo", material.Url, "err", err)
 					return err
@@ -302,13 +287,8 @@
 	return nil
 }
 
-<<<<<<< HEAD
 func (impl GitWatcherImpl) FetchAndUpdateMaterial(gitCtx GitContext, material *sql.GitMaterial, location string) (bool, *GitRepository, error) {
 	updated, repo, err := impl.repositoryManager.Fetch(gitCtx, material.Url, location)
-=======
-func (impl GitWatcherImpl) FetchAndUpdateMaterial(material *sql.GitMaterial, gitContext *GitContext, location string) (bool, *GitRepository, error) {
-	updated, repo, err := impl.repositoryManager.Fetch(gitContext, material.Url, location)
->>>>>>> 448286bd
 	if err == nil {
 		material.CheckoutLocation = location
 		material.CheckoutStatus = true
