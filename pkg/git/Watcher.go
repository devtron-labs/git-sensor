--- conflicted
+++ resolved
@@ -29,13 +29,10 @@
 	"github.com/gammazero/workerpool"
 	"github.com/robfig/cron/v3"
 	"go.uber.org/zap"
-<<<<<<< HEAD
-=======
 	"gopkg.in/src-d/go-git.v4/plumbing/object"
 	"regexp"
 	"runtime/debug"
 	"strings"
->>>>>>> 872c29fe
 	"time"
 )
 
