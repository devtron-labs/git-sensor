/*
 * Copyright (c) 2020 Devtron Labs
 *
 * Licensed under the Apache License, Version 2.0 (the "License");
 * you may not use this file except in compliance with the License.
 * You may obtain a copy of the License at
 *
 *      http://www.apache.org/licenses/LICENSE-2.0
 *
 *  Unless required by applicable law or agreed to in writing, software
 *  distributed under the License is distributed on an "AS IS" BASIS,
 *  WITHOUT WARRANTIES OR CONDITIONS OF ANY KIND, either express or implied.
 *  See the License for the specific language governing permissions and
 *  limitations under the License.
 */

package git

import (
	"context"
	"encoding/json"
	"fmt"
	"github.com/caarlos0/env"
	"github.com/devtron-labs/common-lib/constants"
	pubsub "github.com/devtron-labs/common-lib/pubsub-lib"
	"github.com/devtron-labs/common-lib/pubsub-lib/model"
	"github.com/devtron-labs/git-sensor/internals"
	"github.com/devtron-labs/git-sensor/internals/middleware"
	"github.com/devtron-labs/git-sensor/internals/sql"
	"github.com/gammazero/workerpool"
	"github.com/robfig/cron/v3"
	"go.uber.org/zap"
	"runtime/debug"
	"strings"
	"time"
)

type GitWatcherImpl struct {
	repositoryManager            RepositoryManager
	materialRepo                 sql.MaterialRepository
	cron                         *cron.Cron
	logger                       *zap.SugaredLogger
	ciPipelineMaterialRepository sql.CiPipelineMaterialRepository
	pubSubClient                 *pubsub.PubSubClientServiceImpl
	locker                       *internals.RepositoryLocker
	pollConfig                   *PollConfig
	webhookHandler               WebhookHandler
	configuration                *internals.Configuration
	gitManager                   GitManager
}

type GitWatcher interface {
	PollAndUpdateGitMaterial(material *sql.GitMaterial) (*sql.GitMaterial, error)
}

type PollConfig struct {
	PollDuration int `env:"POLL_DURATION" envDefault:"2"`
	PollWorker   int `env:"POLL_WORKER" envDefault:"5"`
}

func NewGitWatcherImpl(repositoryManager RepositoryManager,
	materialRepo sql.MaterialRepository,
	logger *zap.SugaredLogger,
	ciPipelineMaterialRepository sql.CiPipelineMaterialRepository,
	locker *internals.RepositoryLocker,
	pubSubClient *pubsub.PubSubClientServiceImpl, webhookHandler WebhookHandler, configuration *internals.Configuration,
	gitmanager GitManager,
) (*GitWatcherImpl, error) {

	cfg := &PollConfig{}
	err := env.Parse(cfg)
	if err != nil {
		return nil, err
	}
	cronLogger := &CronLoggerImpl{logger: logger}
	cron := cron.New(
		cron.WithChain(
			cron.SkipIfStillRunning(cronLogger),
			cron.Recover(cronLogger)))
	cron.Start()
	watcher := &GitWatcherImpl{
		repositoryManager:            repositoryManager,
		cron:                         cron,
		logger:                       logger,
		ciPipelineMaterialRepository: ciPipelineMaterialRepository,
		materialRepo:                 materialRepo,
		locker:                       locker,
		pubSubClient:                 pubSubClient,
		pollConfig:                   cfg,
		webhookHandler:               webhookHandler,
		configuration:                configuration,
		gitManager:                   gitmanager,
	}

	logger.Info()
	_, err = cron.AddFunc(fmt.Sprintf("@every %dm", cfg.PollDuration), watcher.Watch)
	if err != nil {
		fmt.Println("error in starting cron")
		return nil, err
	}

	// err = watcher.SubscribePull()
	watcher.SubscribeWebhookEvent()
	return watcher, err
}
func (impl GitWatcherImpl) StopCron() {
	impl.cron.Stop()
}

func (impl GitWatcherImpl) Watch() {
	impl.logger.Infow("starting git watch thread")
	materials, err := impl.materialRepo.FindActive()
	if err != nil {
		impl.logger.Error("error in fetching watchlist", "err", err)
		return
	}
	// impl.Publish(materials)
	middleware.ActiveGitRepoCount.WithLabelValues().Set(float64(len(materials)))
	impl.RunOnWorker(materials)
	impl.logger.Infow("stop git watch thread")
}

func (impl *GitWatcherImpl) RunOnWorker(materials []*sql.GitMaterial) {
	wp := workerpool.New(impl.pollConfig.PollWorker)

	handlePanic := func() {
		if err := recover(); err != nil {
			impl.logger.Error(constants.PanicLogIdentifier, "recovered from panic", "panic", err, "stack", string(debug.Stack()))

		}
	}

	for _, material := range materials {
		if len(material.CiPipelineMaterials) == 0 {
			impl.logger.Infow("no ci pipeline, skipping", "id", material.Id, "url", material.Url)
			continue
		}
		materialMsg := &sql.GitMaterial{Id: material.Id, Url: material.Url}
		wp.Submit(func() {
			defer handlePanic()
			_, err := impl.pollAndUpdateGitMaterial(materialMsg)
			if err != nil {
				impl.logger.Errorw("error in polling git material", "material", materialMsg, "err", err)
			}
		})
	}
	wp.StopWait()
}

func (impl GitWatcherImpl) PollAndUpdateGitMaterial(material *sql.GitMaterial) (*sql.GitMaterial, error) {
	// tmp expose remove in future
	return impl.pollAndUpdateGitMaterial(material)
}

func (impl GitWatcherImpl) pollAndUpdateGitMaterial(materialReq *sql.GitMaterial) (*sql.GitMaterial, error) {
	repoLock := impl.locker.LeaseLocker(materialReq.Id)
	repoLock.Mutex.Lock()
	defer func() {
		repoLock.Mutex.Unlock()
		impl.locker.ReturnLocker(materialReq.Id)
	}()
	material, err := impl.materialRepo.FindById(materialReq.Id)
	if err != nil {
		impl.logger.Errorw("error in fetching material ", "material", materialReq, "err", err)
		return nil, err
	}
	err = impl.pollGitMaterialAndNotify(material)
	material.LastFetchTime = time.Now()
	material.FetchStatus = err == nil
	if err != nil {
		material.LastFetchErrorCount = material.LastFetchErrorCount + 1
		material.FetchErrorMessage = err.Error()
	} else {
		material.LastFetchErrorCount = 0
		material.FetchErrorMessage = ""
	}
	err = impl.materialRepo.Update(material)
	if err != nil {
		impl.logger.Errorw("error in updating fetch status", "material", material, "err", err)
	}
	return material, err
}

func (impl GitWatcherImpl) pollGitMaterialAndNotify(material *sql.GitMaterial) error {
	gitProvider := material.GitProvider
	userName, password, err := GetUserNamePassword(gitProvider)
	location := material.CheckoutLocation
	if err != nil {
		impl.logger.Errorw("error in determining location", "url", material.Url, "err", err)
		return err
	}
	gitCtx := BuildGitContext(context.Background()).
		WithCredentials(userName, password).
		WithCloningMode(impl.configuration.CloningMode)

	updated, repo, err := impl.FetchAndUpdateMaterial(gitCtx, material, location)
	if err != nil {
		impl.logger.Errorw("error in fetching material details ", "repo", material.Url, "err", err)
		// there might be the case if ssh private key gets flush from disk, so creating and single retrying in this case
		if gitProvider.AuthMode == sql.AUTH_MODE_SSH {
			if strings.Contains(material.CheckoutLocation, "/.git") {
				location, _, _, err = impl.repositoryManager.GetLocationForMaterial(material, gitCtx.CloningMode)
				if err != nil {
					impl.logger.Errorw("error in getting clone location ", "material", material, "err", err)
					return err
				}
			}
			_, err = impl.repositoryManager.CreateSshFileIfNotExistsAndConfigureSshCommand(gitCtx, location, gitProvider.Id, gitProvider.SshPrivateKey)
			if err != nil {
				impl.logger.Errorw("error in creating/configuring ssh private key on disk ", "repo", material.Url, "gitProviderId", gitProvider.Id, "err", err)
				return err
			} else {
				impl.logger.Info("Retrying fetching for", "repo", material.Url)
				updated, repo, err = impl.FetchAndUpdateMaterial(gitCtx, material, location)
				if err != nil {
					impl.logger.Errorw("error in fetching material details in retry", "repo", material.Url, "err", err)
					return err
				}
			}
		} else {
			return err
		}
	}
	if !updated {
		return nil
	}
	materials, err := impl.ciPipelineMaterialRepository.FindByGitMaterialId(material.Id)
	if err != nil {
		impl.logger.Errorw("error in calculating head", "err", err, "url", material.Url)
		return err
	}
	var updatedMaterials []*CiPipelineMaterialBean
	var updatedMaterialsModel []*sql.CiPipelineMaterial
	var erroredMaterialsModels []*sql.CiPipelineMaterial
	checkoutLocation := material.CheckoutLocation
	for _, material := range materials {
		if material.Type != sql.SOURCE_TYPE_BRANCH_FIXED {
			continue
		}
		impl.logger.Debugw("Running changesBySinceRepository for material - ", material)
		impl.logger.Debugw("---------------------------------------------------------- ")
		// parse env variables here, then search for the count field and pass here.
		lastSeenHash := ""
		if len(material.LastSeenHash) > 0 {
			// this might misbehave is the hash stored in table is corrupted somehow
			lastSeenHash = material.LastSeenHash
		}
<<<<<<< HEAD
		commits, err := impl.repositoryManager.ChangesSinceByRepository(gitCtx, repo, material.Value, lastSeenHash, "", impl.configuration.GitHistoryCount, checkoutLocation)
=======
		fetchCount := impl.configuration.GitHistoryCount
		commits, err := impl.repositoryManager.ChangesSinceByRepository(gitCtx, repo, material.Value, lastSeenHash, "", fetchCount)
>>>>>>> 9ffc8e78
		if err != nil {
			material.Errored = true
			material.ErrorMsg = err.Error()
			erroredMaterialsModels = append(erroredMaterialsModels, material)
		} else if len(commits) > 0 {
			latestCommit := commits[0]
			if latestCommit.GetCommit().Commit != material.LastSeenHash {

				commitsTotal, err := AppendOldCommitsFromHistory(commits, material.CommitHistory, fetchCount)
				if err != nil {
					impl.logger.Errorw("error in appending history to new commits", "material", material.GitMaterialId, "err", err)
					return err
				}

				// new commit found
				mb := &CiPipelineMaterialBean{
					Id:            material.Id,
					Value:         material.Value,
					GitMaterialId: material.GitMaterialId,
					Type:          material.Type,
					Active:        material.Active,
					GitCommit:     latestCommit,
				}
				updatedMaterials = append(updatedMaterials, mb)

				material.LastSeenHash = latestCommit.Commit
				material.CommitAuthor = latestCommit.Author
				material.CommitDate = latestCommit.Date
				material.CommitMessage = latestCommit.Message
				commitJson, _ := json.Marshal(commitsTotal)
				material.CommitHistory = string(commitJson)
				material.Errored = false
				material.ErrorMsg = ""
				updatedMaterialsModel = append(updatedMaterialsModel, material)
			}
			middleware.GitMaterialUpdateCounter.WithLabelValues().Inc()
		}
	}
	if len(updatedMaterialsModel) > 0 {
		err = impl.NotifyForMaterialUpdate(updatedMaterials, material)
		if err != nil {
			impl.logger.Errorw("error in sending notification for materials", "url", material.Url, "update", updatedMaterialsModel)
		}
		err = impl.ciPipelineMaterialRepository.Update(updatedMaterialsModel)
		if err != nil {
			impl.logger.Errorw("error in update db ", "url", material.Url, "update", updatedMaterialsModel)
			impl.logger.Errorw("error in sending notification for materials", "url", material.Url, "update", updatedMaterialsModel)
		}
	}
	if len(erroredMaterialsModels) > 0 {
		err = impl.ciPipelineMaterialRepository.Update(updatedMaterialsModel)
		if err != nil {
			impl.logger.Errorw("error in update db ", "url", material.Url, "update", updatedMaterialsModel)
			impl.logger.Errorw("error in sending notification for materials", "url", material.Url, "update", updatedMaterialsModel)
		}
	}
	return nil
}

func (impl GitWatcherImpl) FetchAndUpdateMaterial(gitCtx GitContext, material *sql.GitMaterial, location string) (bool, *GitRepository, error) {
	updated, repo, err := impl.repositoryManager.Fetch(gitCtx, material.Url, location)
	if err == nil {
		material.CheckoutLocation = location
		material.CheckoutStatus = true
	}
	return updated, repo, err
}

func (impl GitWatcherImpl) NotifyForMaterialUpdate(materials []*CiPipelineMaterialBean, gitMaterial *sql.GitMaterial) error {

	impl.logger.Warnw("material notification", "materials", materials)
	for _, material := range materials {
		excluded := impl.gitManager.PathMatcher(material.GitCommit.FileStats, gitMaterial)
		if excluded {
			impl.logger.Infow("skip this auto trigger", "exclude", excluded)
			continue
		}
		mb, err := json.Marshal(material)
		if err != nil {
			impl.logger.Errorw("err in json marshaling", "err", err)
			continue
		}
		err = impl.pubSubClient.Publish(pubsub.NEW_CI_MATERIAL_TOPIC, string(mb))
		if err != nil {
			impl.logger.Errorw("error in publishing material modification msg ", "material", material)
		}

	}
	return nil
}

func (impl GitWatcherImpl) SubscribeWebhookEvent() error {
	callback := func(msg *model.PubSubMsg) {
		impl.logger.Debugw("received msg", "msg", msg)
		// msg.Ack() //ack immediate if lost next min it would get a new message
		webhookEvent := &WebhookEvent{}
		err := json.Unmarshal([]byte(msg.Data), webhookEvent)
		if err != nil {
			impl.logger.Infow("err in reading msg", "err", err)
			return
		}
		impl.webhookHandler.HandleWebhookEvent(webhookEvent)
	}
	err := impl.pubSubClient.Subscribe(pubsub.WEBHOOK_EVENT_TOPIC, callback)
	return err
}

type CronLoggerImpl struct {
	logger *zap.SugaredLogger
}

func (impl *CronLoggerImpl) Info(msg string, keysAndValues ...interface{}) {
	impl.logger.Infow(msg, keysAndValues...)
}

func (impl *CronLoggerImpl) Error(err error, msg string, keysAndValues ...interface{}) {
	keysAndValues = append([]interface{}{"err", err}, keysAndValues...)
	impl.logger.Errorw(msg, keysAndValues...)
}<|MERGE_RESOLUTION|>--- conflicted
+++ resolved
@@ -245,12 +245,8 @@
 			// this might misbehave is the hash stored in table is corrupted somehow
 			lastSeenHash = material.LastSeenHash
 		}
-<<<<<<< HEAD
-		commits, err := impl.repositoryManager.ChangesSinceByRepository(gitCtx, repo, material.Value, lastSeenHash, "", impl.configuration.GitHistoryCount, checkoutLocation)
-=======
 		fetchCount := impl.configuration.GitHistoryCount
-		commits, err := impl.repositoryManager.ChangesSinceByRepository(gitCtx, repo, material.Value, lastSeenHash, "", fetchCount)
->>>>>>> 9ffc8e78
+		commits, err := impl.repositoryManager.ChangesSinceByRepository(gitCtx, repo, material.Value, lastSeenHash, "", fetchCount, checkoutLocation)
 		if err != nil {
 			material.Errored = true
 			material.ErrorMsg = err.Error()
