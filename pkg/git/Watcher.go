--- conflicted
+++ resolved
@@ -175,15 +175,12 @@
 		impl.logger.Errorw("error in determining location", "url", material.Url, "err", err)
 		return err
 	}
-<<<<<<< HEAD
-	updated, repo, err := impl.repositoryManager.Fetch(userName, password, material.Url, location, material)
-=======
+
 	gitContext := &GitContext{
 		Username: userName,
 		Password: password,
 	}
-	updated, repo, err := impl.repositoryManager.Fetch(gitContext, material.Url, location)
->>>>>>> 2b2451b4
+	updated, repo, err := impl.repositoryManager.Fetch(gitContext, material.Url, location, material)
 	if err != nil {
 		impl.logger.Errorw("error in fetching material details ", "repo", material.Url, "err", err)
 		// there might be the case if ssh private key gets flush from disk, so creating and single retrying in this case
@@ -194,11 +191,7 @@
 				return err
 			} else {
 				impl.logger.Info("Retrying fetching for", "repo", material.Url)
-<<<<<<< HEAD
-				updated, repo, err = impl.repositoryManager.Fetch(userName, password, material.Url, location, material)
-=======
-				updated, repo, err = impl.repositoryManager.Fetch(gitContext, material.Url, location)
->>>>>>> 2b2451b4
+				updated, repo, err = impl.repositoryManager.Fetch(gitContext, material.Url, location, material)
 				if err != nil {
 					impl.logger.Errorw("error in fetching material details in retry", "repo", material.Url, "err", err)
 					return err
