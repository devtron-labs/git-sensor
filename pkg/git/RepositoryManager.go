/*
 * Copyright (c) 2020 Devtron Labs
 *
 * Licensed under the Apache License, Version 2.0 (the "License");
 * you may not use this file except in compliance with the License.
 * You may obtain a copy of the License at
 *
 *      http://www.apache.org/licenses/LICENSE-2.0
 *
 *  Unless required by applicable law or agreed to in writing, software
 *  distributed under the License is distributed on an "AS IS" BASIS,
 *  WITHOUT WARRANTIES OR CONDITIONS OF ANY KIND, either express or implied.
 *  See the License for the specific language governing permissions and
 *  limitations under the License.
 */

package git

import (
	"context"
	"fmt"
	"github.com/devtron-labs/git-sensor/internal"
	"github.com/devtron-labs/git-sensor/util"
	"io"
	"log"
	"os"
	"strings"
	"time"

	"github.com/devtron-labs/git-sensor/internal/middleware"
	"github.com/devtron-labs/git-sensor/internal/sql"
	"go.uber.org/zap"
	"gopkg.in/src-d/go-git.v4"
	"gopkg.in/src-d/go-git.v4/plumbing"
	"gopkg.in/src-d/go-git.v4/plumbing/object"
	"gopkg.in/src-d/go-git.v4/plumbing/transport"
)

type RepositoryManager interface {
<<<<<<< HEAD
	Fetch(userName, password string, url string, location string, material *sql.GitMaterial) (updated bool, repo *git.Repository, err error)
	Add(gitProviderId int, location, url string, userName, password string, authMode sql.AuthMode, sshPrivateKeyContent string) error
=======
	Fetch(gitContext *GitContext, url string, location string) (updated bool, repo *git.Repository, err error)
	Add(gitProviderId int, location, url string, gitContext *GitContext, authMode sql.AuthMode, sshPrivateKeyContent string) error
>>>>>>> 2b2451b4
	Clean(cloneDir string) error
	ChangesSince(checkoutPath string, branch string, from string, to string, count int) ([]*GitCommit, error)
	ChangesSinceByRepository(repository *git.Repository, branch string, from string, to string, count int) ([]*GitCommit, error)
	GetCommitMetadata(checkoutPath, commitHash string) (*GitCommit, error)
	ChangesSinceByRepositoryForAnalytics(checkoutPath string, branch string, Old string, New string) (*GitChanges, error)
	GetCommitForTag(checkoutPath, tag string) (*GitCommit, error)
	CreateSshFileIfNotExistsAndConfigureSshCommand(location string, gitProviderId int, sshPrivateKeyContent string) error
}

type RepositoryManagerImpl struct {
	logger        *zap.SugaredLogger
	gitUtil       *GitUtil
	configuration *internal.Configuration
}

func NewRepositoryManagerImpl(logger *zap.SugaredLogger, gitUtil *GitUtil, configuration *internal.Configuration) *RepositoryManagerImpl {
	return &RepositoryManagerImpl{logger: logger, gitUtil: gitUtil, configuration: configuration}
}

func (impl RepositoryManagerImpl) Add(gitProviderId int, location string, url string, gitContext *GitContext, authMode sql.AuthMode, sshPrivateKeyContent string) error {
	var err error
	start := time.Now()
	defer func() {
		util.TriggerGitOperationMetrics("add", start, err)
	}()
	err = os.RemoveAll(location)
	if err != nil {
		impl.logger.Errorw("error in cleaning checkout path", "err", err)
		return err
	}
	err = impl.gitUtil.Init(location, url, true)
	if err != nil {
		impl.logger.Errorw("err in git init", "err", err)
		return err
	}

	// check ssh
	if authMode == sql.AUTH_MODE_SSH {
		err = impl.CreateSshFileIfNotExistsAndConfigureSshCommand(location, gitProviderId, sshPrivateKeyContent)
		if err != nil {
			return err
		}
	}

	opt, errorMsg, err := impl.gitUtil.Fetch(gitContext, location)
	if err != nil {
		impl.logger.Errorw("error in cloning repo", "errorMsg", errorMsg, "err", err)
		return err
	}
	impl.logger.Debugw("opt msg", "opt", opt)
	return nil
}

func (impl RepositoryManagerImpl) Clean(dir string) error {
	var err error
	start := time.Now()
	defer func() {
		util.TriggerGitOperationMetrics("clean", start, err)
	}()
	err = os.RemoveAll(dir)
	return err
}

func (impl RepositoryManagerImpl) clone(auth transport.AuthMethod, cloneDir string, url string) (*git.Repository, error) {
	timeoutContext, _ := context.WithTimeout(context.Background(), CLONE_TIMEOUT_SEC*time.Second)
	impl.logger.Infow("cloning repository ", "url", url, "cloneDir", cloneDir)
	repo, err := git.PlainCloneContext(timeoutContext, cloneDir, true, &git.CloneOptions{
		URL:  url,
		Auth: auth,
	})
	if err != nil {
		impl.logger.Errorw("error in cloning repo ", "url", url, "err", err)
	} else {
		impl.logger.Infow("repo cloned", "url", url)
	}
	return repo, err
}

<<<<<<< HEAD
func (impl RepositoryManagerImpl) Fetch(userName, password string, url string, location string, material *sql.GitMaterial) (updated bool, repo *git.Repository, err error) {
=======
func (impl RepositoryManagerImpl) Fetch(gitContext *GitContext, url string, location string) (updated bool, repo *git.Repository, err error) {
>>>>>>> 2b2451b4
	start := time.Now()
	defer func() {
		util.TriggerGitOperationMetrics("fetch", start, err)
	}()
	middleware.GitMaterialPollCounter.WithLabelValues().Inc()
	//isSpaceFull := true
	////if !IsSpaceAvailableOnDisk() {
	//if isSpaceFull {
	//	impl.logger.Infow("no space left, please increase disk size", "available disk size")
	//	return false, nil, errors.New("no space left on device, please increase disk size")
	//}

	r, err := git.PlainOpen(location)
	if err != nil {
		err = os.RemoveAll(location)
		if err != nil {
			impl.logger.Errorw("error in cleaning checkout path", "err", err)
			return false, nil, err
		}
		err = impl.gitUtil.Init(location, url, true)
		if err != nil {
			impl.logger.Errorw("err in git init", "err", err)
			return false, nil, err
		}
		impl.logger.Infow("-----------***===---- error found in plain open method -----***===-------", "plain open method", location)

		r, err = git.PlainOpen(location)
		if err != nil {
			return false, nil, err
		}
		//return false, nil, err
	}
<<<<<<< HEAD
	res, errorMsg, err := impl.gitUtil.Fetch(location, userName, password)
	if err == nil {
		material.CheckoutLocation = location
		material.CheckoutStatus = true
	}
	impl.logger.Errorw("********* reached here ------------- ============= ", "err", err)
=======
	res, errorMsg, err := impl.gitUtil.Fetch(gitContext, location)
>>>>>>> 2b2451b4
	if err == nil && len(res) > 0 {
		impl.logger.Infow("repository updated", "location", url)
		//updated
		middleware.GitPullDuration.WithLabelValues("true", "true").Observe(time.Since(start).Seconds())
		return true, r, nil
	} else if err == nil && len(res) == 0 {
		impl.logger.Debugw("no update for ", "path", url)
		middleware.GitPullDuration.WithLabelValues("true", "false").Observe(time.Since(start).Seconds())
		return false, r, nil
	} else {
		impl.logger.Errorw("error in updating repository", "err", err, "location", url, "error msg", errorMsg)
		middleware.GitPullDuration.WithLabelValues("false", "false").Observe(time.Since(start).Seconds())
		return false, r, err
	}

}

func (impl RepositoryManagerImpl) GetCommitForTag(checkoutPath, tag string) (*GitCommit, error) {
	var err error
	start := time.Now()
	defer func() {
		util.TriggerGitOperationMetrics("getCommitForTag", start, err)
	}()
	tag = strings.TrimSpace(tag)
	r, err := git.PlainOpen(checkoutPath)
	if err != nil {
		return nil, err
	}
	tagRef, err := r.Tag(tag)
	if err != nil {
		impl.logger.Errorw("error in fetching tag", "path", checkoutPath, "tag", tag, "err", err)
		return nil, err
	}
	commit, err := r.CommitObject(plumbing.NewHash(tagRef.Hash().String()))
	if err != nil {
		impl.logger.Errorw("error in fetching tag", "path", checkoutPath, "hash", tagRef, "err", err)
		return nil, err
	}
	gitCommit := &GitCommit{
		Author:  commit.Author.String(),
		Commit:  commit.Hash.String(),
		Date:    commit.Author.When,
		Message: commit.Message,
	}
	return gitCommit, nil
}

func (impl RepositoryManagerImpl) GetCommitMetadata(checkoutPath, commitHash string) (*GitCommit, error) {
	var err error
	start := time.Now()
	defer func() {
		util.TriggerGitOperationMetrics("getCommitMetadata", start, err)
	}()
	r, err := git.PlainOpen(checkoutPath)
	if err != nil {
		return nil, err
	}
	commit, err := r.CommitObject(plumbing.NewHash(commitHash))
	if err != nil {
		impl.logger.Errorw("error in fetching commit", "path", checkoutPath, "hash", commitHash, "err", err)
		return nil, err
	}
	gitCommit := &GitCommit{
		Author:  commit.Author.String(),
		Commit:  commit.Hash.String(),
		Date:    commit.Author.When,
		Message: commit.Message,
	}
	return gitCommit, nil
}

// from -> old commit
// to -> new commit
func (impl RepositoryManagerImpl) ChangesSinceByRepository(repository *git.Repository, branch string, from string, to string, count int) ([]*GitCommit, error) {
	// fix for azure devops (manual trigger webhook bases pipeline) :
	// branch name comes as 'refs/heads/master', we need to extract actual branch name out of it.
	// https://stackoverflow.com/questions/59956206/how-to-get-a-branch-name-with-a-slash-in-azure-devops
	var err error
	start := time.Now()
	defer func() {
		util.TriggerGitOperationMetrics("changesSinceByRepository", start, err)
	}()
	if strings.HasPrefix(branch, "refs/heads/") {
		branch = strings.ReplaceAll(branch, "refs/heads/", "")
	}

	branchRef := fmt.Sprintf("refs/remotes/origin/%s", branch)
	ref, err := repository.Reference(plumbing.ReferenceName(branchRef), true)
	if err != nil && err == plumbing.ErrReferenceNotFound {
		impl.logger.Errorw("ref not found", "branch", branch, "err", err)
		return nil, fmt.Errorf("branch %s not found in the repository ", branch)
	} else if err != nil {
		impl.logger.Errorw("error in getting reference", "branch", branch, "err", err)
		return nil, err
	}
	itr, err := repository.Log(&git.LogOptions{From: ref.Hash()})
	if err != nil {
		impl.logger.Errorw("error in getting iterator", "branch", branch, "err", err)
		return nil, err
	}
	var gitCommits []*GitCommit
	itrCounter := 0
	commitToFind := len(to) == 0 //no commit mentioned
	breakLoop := false
	for {
		if breakLoop {
			break
		}
		//TODO: move code out of this dummy function after removing defer inside loop
		func() {
			if itrCounter > 1000 || len(gitCommits) == count {
				breakLoop = true
				return
			}
			commit, err := itr.Next()
			if err == io.EOF {
				breakLoop = true
				return
			}
			if err != nil {
				impl.logger.Errorw("error in  iterating", "branch", branch, "err", err)
				breakLoop = true
				return
			}
			if !commitToFind && strings.Contains(commit.Hash.String(), to) {
				commitToFind = true
			}
			if !commitToFind {
				return
			}
			if commit.Hash.String() == from && len(from) > 0 {
				//found end
				breakLoop = true
				return
			}
			gitCommit := &GitCommit{
				Author:  commit.Author.String(),
				Commit:  commit.Hash.String(),
				Date:    commit.Author.When,
				Message: commit.Message,
			}
			gitCommit.TruncateMessageIfExceedsMaxLength()
			impl.logger.Debugw("commit dto for repo ", "repo", repository, commit)
			gitCommits = append(gitCommits, gitCommit)
			itrCounter = itrCounter + 1
			if impl.configuration.EnableFileStats {
				defer func() {
					if err := recover(); err != nil {
						impl.logger.Error("file stats function panicked for commit", "err", err, "commit", commit)
					}
				}()
				//TODO: implement below Stats() function using git CLI as it panics in some cases, remove defer function after using git CLI
				stats, err := commit.Stats()
				if err != nil {
					impl.logger.Errorw("error in  fetching stats", "err", err)
				}
				gitCommit.FileStats = &stats
			}
		}()
	}
	return gitCommits, err
}

func (impl RepositoryManagerImpl) ChangesSince(checkoutPath string, branch string, from string, to string, count int) ([]*GitCommit, error) {
	var err error
	start := time.Now()
	defer func() {
		util.TriggerGitOperationMetrics("changesSince", start, err)
	}()
	if count == 0 {
		count = impl.configuration.GitHistoryCount
	}
	r, err := git.PlainOpen(checkoutPath)
	if err != nil {
		return nil, err
	}
	///---------------------
	return impl.ChangesSinceByRepository(r, branch, from, to, count)
	///----------------------

}

type GitChanges struct {
	Commits   []*Commit
	FileStats object.FileStats
}

type FileStatsResult struct {
	FileStats object.FileStats
	Error     error
}

// from -> old commit
// to -> new commit
func (impl RepositoryManagerImpl) ChangesSinceByRepositoryForAnalytics(checkoutPath string, branch string, Old string, New string) (*GitChanges, error) {
	var err error
	start := time.Now()
	defer func() {
		util.TriggerGitOperationMetrics("changesSinceByRepositoryForAnalytics", start, err)
	}()
	GitChanges := &GitChanges{}
	repository, err := git.PlainOpen(checkoutPath)
	if err != nil {
		return nil, err
	}
	newHash := plumbing.NewHash(New)
	oldHash := plumbing.NewHash(Old)
	old, err := repository.CommitObject(newHash)
	if err != nil {
		return nil, err
	}
	new, err := repository.CommitObject(oldHash)
	if err != nil {
		return nil, err
	}
	oldTree, err := old.Tree()
	if err != nil {
		return nil, err
	}
	newTree, err := new.Tree()
	if err != nil {
		return nil, err
	}
	patch, err := oldTree.Patch(newTree)
	if err != nil {
		impl.logger.Errorw("can't get patch: ", "err", err)
		return nil, err
	}
	commits, err := computeDiff(repository, &newHash, &oldHash)
	if err != nil {
		impl.logger.Errorw("can't get commits: ", "err", err)
	}
	var serializableCommits []*Commit
	for _, c := range commits {
		t, err := repository.TagObject(c.Hash)
		if err != nil && err != plumbing.ErrObjectNotFound {
			impl.logger.Errorw("can't get tag: ", "err", err)
		}
		serializableCommits = append(serializableCommits, transform(c, t))
	}
	GitChanges.Commits = serializableCommits
	fileStats := patch.Stats()
	impl.logger.Debugw("computed files stats", "filestats", fileStats)
	GitChanges.FileStats = fileStats
	return GitChanges, nil
}

func (impl RepositoryManagerImpl) CreateSshFileIfNotExistsAndConfigureSshCommand(location string, gitProviderId int, sshPrivateKeyContent string) error {
	// add private key
	var err error
	start := time.Now()
	defer func() {
		util.TriggerGitOperationMetrics("createSshFileIfNotExistsAndConfigureSshCommand", start, err)
	}()
	sshPrivateKeyPath, err := GetOrCreateSshPrivateKeyOnDisk(gitProviderId, sshPrivateKeyContent)
	if err != nil {
		impl.logger.Errorw("error in creating ssh private key", "err", err)
		return err
	}

	//git config core.sshCommand
	_, errorMsg, err := impl.gitUtil.ConfigureSshCommand(location, sshPrivateKeyPath)
	if err != nil {
		impl.logger.Errorw("error in configuring ssh command while adding repo", "errorMsg", errorMsg, "err", err)
		return err
	}

	return nil
}

func computeDiff(r *git.Repository, newHash *plumbing.Hash, oldHash *plumbing.Hash) ([]*object.Commit, error) {
	processed := make(map[string]*object.Commit, 0)
	//t := time.Now()
	h := newHash  //plumbing.NewHash(newHash)
	h2 := oldHash //plumbing.NewHash(oldHash)
	c1, err := r.CommitObject(*h)
	if err != nil {
		return nil, fmt.Errorf("not found commit %s", h.String())
	}
	c2, err := r.CommitObject(*h2)
	if err != nil {
		return nil, fmt.Errorf("not found commit %s", h2.String())
	}

	var parents, ancestorStack []*object.Commit
	ps := c1.Parents()
	for {
		n, err := ps.Next()
		if err == io.EOF {
			break
		}
		if n.Hash.String() != c2.Hash.String() {
			parents = append(parents, n)
		}
	}
	ancestorStack = append(ancestorStack, parents...)
	processed[c1.Hash.String()] = c1

	for len(ancestorStack) > 0 {
		lastIndex := len(ancestorStack) - 1
		//dont process already processed in this algorithm path is not important
		if _, ok := processed[ancestorStack[lastIndex].Hash.String()]; ok {
			ancestorStack = ancestorStack[:lastIndex]
			continue
		}
		//if this is old commit provided for processing then ignore it
		if ancestorStack[lastIndex].Hash.String() == c2.Hash.String() {
			ancestorStack = ancestorStack[:lastIndex]
			continue
		}
		m, err := ancestorStack[lastIndex].MergeBase(c2)
		//fmt.Printf("mergebase between %s and %s is %s length %d\n", ancestorStack[lastIndex].Hash.String(), c2.Hash.String(), m[0].Hash.String(), len(m))
		if err != nil {
			log.Fatal("Error in mergebase " + ancestorStack[lastIndex].Hash.String() + " " + c2.Hash.String())
		}
		// if commit being analyzed is itself merge commit then dont process as it is common in both old and new
		if in(ancestorStack[lastIndex], m) {
			ancestorStack = ancestorStack[:lastIndex]
			continue
		}
		d, p := getDiffTillBranchingOrDest(ancestorStack[lastIndex], m)
		//fmt.Printf("length of diff %d\n", len(d))
		for _, v := range d {
			processed[v.Hash.String()] = v
		}
		curNodes := make(map[string]bool, 0)
		for _, v := range ancestorStack {
			curNodes[v.Hash.String()] = true
		}
		processed[ancestorStack[lastIndex].Hash.String()] = ancestorStack[lastIndex]
		ancestorStack = ancestorStack[:lastIndex]
		for _, v := range p {
			if ok2, _ := curNodes[v.Hash.String()]; !ok2 {
				ancestorStack = append(ancestorStack, v)
			}
		}
	}
	var commits []*object.Commit
	for _, d := range processed {
		commits = append(commits, d)
	}
	return commits, nil
}

func getDiffTillBranchingOrDest(src *object.Commit, dst []*object.Commit) (diff, parents []*object.Commit) {
	if in(src, dst) {
		return
	}
	new := src
	for {
		ps := new.Parents()
		parents = make([]*object.Commit, 0)
		for {
			n, err := ps.Next()
			if err == io.EOF {
				break
			}
			parents = append(parents, n)
		}
		if len(parents) > 1 || len(parents) == 0 {
			return
		}
		if in(parents[0], dst) {
			parents = nil
			return
		} else {
			//fmt.Printf("added %s when child is %s and merge base is %s", parents[0].Hash.String(), src.Hash.String(), dst[0].Hash.String())
			diff = append(diff, parents[0])
		}
		new = parents[0]
	}
}

func in(obj *object.Commit, list []*object.Commit) bool {
	for _, v := range list {
		if v.Hash.String() == obj.Hash.String() {
			return true
		}
	}
	return false
}

func transform(src *object.Commit, tag *object.Tag) (dst *Commit) {
	if src == nil {
		return nil
	}
	dst = &Commit{
		Hash: &Hash{
			Long:  src.Hash.String(),
			Short: src.Hash.String()[:8],
		},
		Tree: &Tree{
			Long:  src.TreeHash.String(),
			Short: src.TreeHash.String()[:8],
		},
		Author: &Author{
			Name:  src.Author.Name,
			Email: src.Author.Email,
			Date:  src.Author.When,
		},
		Committer: &Committer{
			Name:  src.Committer.Name,
			Email: src.Committer.Email,
			Date:  src.Committer.When,
		},
		Subject: src.Message,
		Body:    "",
	}
	if tag != nil {
		dst.Tag = &Tag{
			Name: tag.Name,
			Date: tag.Tagger.When,
		}
	}
	return
}<|MERGE_RESOLUTION|>--- conflicted
+++ resolved
@@ -37,13 +37,8 @@
 )
 
 type RepositoryManager interface {
-<<<<<<< HEAD
-	Fetch(userName, password string, url string, location string, material *sql.GitMaterial) (updated bool, repo *git.Repository, err error)
-	Add(gitProviderId int, location, url string, userName, password string, authMode sql.AuthMode, sshPrivateKeyContent string) error
-=======
-	Fetch(gitContext *GitContext, url string, location string) (updated bool, repo *git.Repository, err error)
+	Fetch(gitContext *GitContext, url string, location string, material *sql.GitMaterial) (updated bool, repo *git.Repository, err error)
 	Add(gitProviderId int, location, url string, gitContext *GitContext, authMode sql.AuthMode, sshPrivateKeyContent string) error
->>>>>>> 2b2451b4
 	Clean(cloneDir string) error
 	ChangesSince(checkoutPath string, branch string, from string, to string, count int) ([]*GitCommit, error)
 	ChangesSinceByRepository(repository *git.Repository, branch string, from string, to string, count int) ([]*GitCommit, error)
@@ -122,11 +117,7 @@
 	return repo, err
 }
 
-<<<<<<< HEAD
-func (impl RepositoryManagerImpl) Fetch(userName, password string, url string, location string, material *sql.GitMaterial) (updated bool, repo *git.Repository, err error) {
-=======
-func (impl RepositoryManagerImpl) Fetch(gitContext *GitContext, url string, location string) (updated bool, repo *git.Repository, err error) {
->>>>>>> 2b2451b4
+func (impl RepositoryManagerImpl) Fetch(gitContext *GitContext, url string, location string, material *sql.GitMaterial) (updated bool, repo *git.Repository, err error) {
 	start := time.Now()
 	defer func() {
 		util.TriggerGitOperationMetrics("fetch", start, err)
@@ -159,16 +150,12 @@
 		}
 		//return false, nil, err
 	}
-<<<<<<< HEAD
-	res, errorMsg, err := impl.gitUtil.Fetch(location, userName, password)
-	if err == nil {
+
+	res, errorMsg, err := impl.gitUtil.Fetch(gitContext, location)
+  if err == nil {
 		material.CheckoutLocation = location
 		material.CheckoutStatus = true
 	}
-	impl.logger.Errorw("********* reached here ------------- ============= ", "err", err)
-=======
-	res, errorMsg, err := impl.gitUtil.Fetch(gitContext, location)
->>>>>>> 2b2451b4
 	if err == nil && len(res) > 0 {
 		impl.logger.Infow("repository updated", "location", url)
 		//updated
