/*
 * Copyright (c) 2020 Devtron Labs
 *
 * Licensed under the Apache License, Version 2.0 (the "License");
 * you may not use this file except in compliance with the License.
 * You may obtain a copy of the License at
 *
 *      http://www.apache.org/licenses/LICENSE-2.0
 *
 *  Unless required by applicable law or agreed to in writing, software
 *  distributed under the License is distributed on an "AS IS" BASIS,
 *  WITHOUT WARRANTIES OR CONDITIONS OF ANY KIND, either express or implied.
 *  See the License for the specific language governing permissions and
 *  limitations under the License.
 */

package pkg

import (
	"encoding/json"
	"errors"
	"fmt"
	"github.com/devtron-labs/git-sensor/internals"
	"github.com/devtron-labs/git-sensor/internals/sql"
	"github.com/devtron-labs/git-sensor/internals/util"
	"github.com/devtron-labs/git-sensor/pkg/git"
	_ "github.com/robfig/cron/v3"
	"go.uber.org/zap"
)

type RepoManager interface {
	GetHeadForPipelineMaterials(ids []int) ([]*git.CiPipelineMaterialBean, error)
	FetchChanges(pipelineMaterialId int, from string, to string, count int, showAll bool) (*git.MaterialChangeResp, error) //limit
	GetCommitMetadata(gitCtx git.GitContext, pipelineMaterialId int, gitHash string) (*git.GitCommitBase, error)
	GetLatestCommitForBranch(gitCtx git.GitContext, pipelineMaterialId int, branchName string) (*git.GitCommitBase, error)
	GetCommitMetadataForPipelineMaterial(gitCtx git.GitContext, pipelineMaterialId int, gitHash string) (*git.GitCommitBase, error)
	SaveGitProvider(provider *sql.GitProvider) (*sql.GitProvider, error)
	AddRepo(gitCtx git.GitContext, material []*sql.GitMaterial) ([]*sql.GitMaterial, error)
	UpdateRepo(gitCtx git.GitContext, material *sql.GitMaterial) (*sql.GitMaterial, error)
	SavePipelineMaterial(gitCtx git.GitContext, material []*sql.CiPipelineMaterial) ([]*sql.CiPipelineMaterial, error)
	ReloadAllRepo(gitCtx git.GitContext)
	ResetRepo(gitCtx git.GitContext, materialId int) error
	GetReleaseChanges(gitCtx git.GitContext, request *ReleaseChangesRequest) (*git.GitChanges, error)
	GetCommitInfoForTag(gitCtx git.GitContext, request *git.CommitMetadataRequest) (*git.GitCommitBase, error)
	RefreshGitMaterial(req *git.RefreshGitMaterialRequest) (*git.RefreshGitMaterialResponse, error)

	GetWebhookAndCiDataById(id int, ciPipelineMaterialId int) (*git.WebhookAndCiData, error)
	GetAllWebhookEventConfigForHost(gitHostId int) ([]*git.WebhookEventConfig, error)
	GetWebhookEventConfig(eventId int) (*git.WebhookEventConfig, error)
	GetWebhookPayloadDataForPipelineMaterialId(request *git.WebhookPayloadDataRequest) (*git.WebhookPayloadDataResponse, error)
	GetWebhookPayloadFilterDataForPipelineMaterialId(request *git.WebhookPayloadFilterDataRequest) (*git.WebhookPayloadFilterDataResponse, error)
}

type RepoManagerImpl struct {
	logger                                        *zap.SugaredLogger
	materialRepository                            sql.MaterialRepository
	repositoryManager                             git.RepositoryManager
	repositoryManagerAnalytics                    git.RepositoryManagerAnalytics
	gitProviderRepository                         sql.GitProviderRepository
	ciPipelineMaterialRepository                  sql.CiPipelineMaterialRepository
	locker                                        *internals.RepositoryLocker
	gitWatcher                                    git.GitWatcher
	webhookEventRepository                        sql.WebhookEventRepository
	webhookEventParsedDataRepository              sql.WebhookEventParsedDataRepository
	webhookEventDataMappingRepository             sql.WebhookEventDataMappingRepository
	webhookEventDataMappingFilterResultRepository sql.WebhookEventDataMappingFilterResultRepository
	webhookEventBeanConverter                     git.WebhookEventBeanConverter
	configuration                                 *internals.Configuration
	gitManager                                    git.GitManager
}

func NewRepoManagerImpl(
	logger *zap.SugaredLogger,
	materialRepository sql.MaterialRepository,
	repositoryManager git.RepositoryManager,
	repositoryManagerAnalytics git.RepositoryManagerAnalytics,
	gitProviderRepository sql.GitProviderRepository,
	ciPipelineMaterialRepository sql.CiPipelineMaterialRepository,
	locker *internals.RepositoryLocker,
	gitWatcher git.GitWatcher, webhookEventRepository sql.WebhookEventRepository,
	webhookEventParsedDataRepository sql.WebhookEventParsedDataRepository,
	webhookEventDataMappingRepository sql.WebhookEventDataMappingRepository,
	webhookEventDataMappingFilterResultRepository sql.WebhookEventDataMappingFilterResultRepository,
	webhookEventBeanConverter git.WebhookEventBeanConverter,
	configuration *internals.Configuration,
	gitManager git.GitManager,
) *RepoManagerImpl {
	return &RepoManagerImpl{
		logger:                            logger,
		materialRepository:                materialRepository,
		repositoryManager:                 repositoryManager,
		repositoryManagerAnalytics:        repositoryManagerAnalytics,
		gitProviderRepository:             gitProviderRepository,
		ciPipelineMaterialRepository:      ciPipelineMaterialRepository,
		locker:                            locker,
		gitWatcher:                        gitWatcher,
		webhookEventRepository:            webhookEventRepository,
		webhookEventParsedDataRepository:  webhookEventParsedDataRepository,
		webhookEventDataMappingRepository: webhookEventDataMappingRepository,
		webhookEventDataMappingFilterResultRepository: webhookEventDataMappingFilterResultRepository,
		webhookEventBeanConverter:                     webhookEventBeanConverter,
		configuration:                                 configuration,
		gitManager:                                    gitManager,
	}
}

func (impl RepoManagerImpl) SavePipelineMaterial(gitCtx git.GitContext, materials []*sql.CiPipelineMaterial) ([]*sql.CiPipelineMaterial, error) {
	var old []*sql.CiPipelineMaterial
	var newMaterial []*sql.CiPipelineMaterial
	for _, material := range materials {
		exists, err := impl.ciPipelineMaterialRepository.Exists(material.Id)
		if err != nil {
			return materials, err
		}
		if exists {
			old = append(old, material)
		} else {
			newMaterial = append(newMaterial, material)
		}
	}
	if len(old) > 0 {
		err := impl.InactivateWebhookDataMappingForPipelineMaterials(old)
		if err != nil {
			return nil, err
		}
		err = impl.ciPipelineMaterialRepository.Update(old)
		if err != nil {
			return nil, err
		}
	}
	if len(newMaterial) > 0 {
		_, err := impl.ciPipelineMaterialRepository.Save(newMaterial)
		if err != nil {
			return nil, err
		}
	}

	var oldNotDeleted []*sql.CiPipelineMaterial
	for _, material := range old {
		if material.Active {
			oldNotDeleted = append(oldNotDeleted, material)
		}
	}
	err := impl.updatePipelineMaterialCommit(gitCtx, append(newMaterial, oldNotDeleted...))
	if err != nil {
		return nil, err
	}
	return materials, nil
}

func (impl RepoManagerImpl) InactivateWebhookDataMappingForPipelineMaterials(oldMaterials []*sql.CiPipelineMaterial) error {
	var ciPipelineMaterialIdsWebhookMappingDeactivate []int
	for _, oldMaterial := range oldMaterials {
		if oldMaterial.Type != sql.SOURCE_TYPE_WEBHOOK {
			continue
		}

		materialFromDb, err := impl.ciPipelineMaterialRepository.FindById(oldMaterial.Id)
		if err != nil {
			impl.logger.Errorw("error in getting pipeline material from DB", "id", oldMaterial.Id, "err", err)
			return err
		}

		if materialFromDb.Value != oldMaterial.Value {
			ciPipelineMaterialIdsWebhookMappingDeactivate = append(ciPipelineMaterialIdsWebhookMappingDeactivate, oldMaterial.Id)
		}
	}

	if len(ciPipelineMaterialIdsWebhookMappingDeactivate) > 0 {
		impl.logger.Debugw("Inactivating webhook data mapping for ids ", "ids", ciPipelineMaterialIdsWebhookMappingDeactivate)
		err := impl.webhookEventDataMappingRepository.InactivateWebhookDataMappingForPipelineMaterials(ciPipelineMaterialIdsWebhookMappingDeactivate)
		if err != nil {
			impl.logger.Errorw("error in inactivating webhook data mapping for ", "ids", ciPipelineMaterialIdsWebhookMappingDeactivate, "err", err)
			return err
		}
	}

	return nil
}

func (impl RepoManagerImpl) updatePipelineMaterialCommit(gitCtx git.GitContext, materials []*sql.CiPipelineMaterial) error {
	var materialCommits []*sql.CiPipelineMaterial
	for _, pipelineMaterial := range materials {

		//some points are missing so fetch
		pipelineMaterial, err := impl.ciPipelineMaterialRepository.FindById(pipelineMaterial.Id)
		if err != nil {
			impl.logger.Errorw("material not found", "material", pipelineMaterial)
			return err
		}

		material, err := impl.materialRepository.FindById(pipelineMaterial.GitMaterialId)
		if err != nil {
			impl.logger.Errorw("error in fetching material", "err", err)
			continue
		}
<<<<<<< HEAD

		gitCtx = gitCtx.WithCredentials(material.GitProvider.UserName, material.GitProvider.Password).
			WithCloningMode(impl.configuration.CloningMode)

		commits, err := impl.repositoryManager.ChangesSince(gitCtx, material.CheckoutLocation, pipelineMaterial.Value, "", "", impl.configuration.GitHistoryCount)
=======
		fetchCount := impl.configuration.GitHistoryCount
		commits, err := impl.repositoryManager.ChangesSince(gitCtx, material.CheckoutLocation, pipelineMaterial.Value, "", "", fetchCount)
>>>>>>> 9ffc8e78
		//commits, err := impl.FetchChanges(pipelineMaterial.Id, "", "", 0)
		if err == nil {
			impl.logger.Infow("commits found", "commit", commits)
			totalCommits, err := git.AppendOldCommitsFromHistory(commits, pipelineMaterial.CommitHistory, fetchCount)
			if err != nil {
				impl.logger.Errorw("error in appending history to fetched commit", "err", err)
				return err
			}
			b, err := json.Marshal(totalCommits)
			if err == nil {
				pipelineMaterial.CommitHistory = string(b)
				if len(commits) > 0 {
					latestCommit := commits[0]
					pipelineMaterial.LastSeenHash = latestCommit.Commit
					pipelineMaterial.CommitAuthor = latestCommit.Author
					pipelineMaterial.CommitDate = latestCommit.Date
					pipelineMaterial.CommitMessage = latestCommit.Message
				}
				pipelineMaterial.Errored = false
				pipelineMaterial.ErrorMsg = ""
			} else {
				pipelineMaterial.Errored = true
				pipelineMaterial.ErrorMsg = err.Error()
				pipelineMaterial.LastSeenHash = ""
			}
		} else {
			pipelineMaterial.Errored = true
			pipelineMaterial.ErrorMsg = err.Error()
			pipelineMaterial.LastSeenHash = ""
		}
		materialCommits = append(materialCommits, pipelineMaterial)
	}
	err := impl.ciPipelineMaterialRepository.Update(materialCommits)
	return err
}

func (impl RepoManagerImpl) SaveGitProvider(provider *sql.GitProvider) (*sql.GitProvider, error) {
	exists, err := impl.gitProviderRepository.Exists(provider.Id)
	if err != nil {
		return provider, err
	}
	if exists {
		err = impl.gitProviderRepository.Update(provider)
	} else {
		err = impl.gitProviderRepository.Save(provider)
	}

	if (err == nil) && (provider.AuthMode == sql.AUTH_MODE_SSH) {
		err = git.CreateOrUpdateSshPrivateKeyOnDisk(provider.Id, provider.SshPrivateKey)
		if err != nil {
			impl.logger.Errorw("error in creating/updating ssh private key ", "err", err)
		}
	}

	return provider, err
}

// handle update
func (impl RepoManagerImpl) AddRepo(gitCtx git.GitContext, materials []*sql.GitMaterial) ([]*sql.GitMaterial, error) {
	for _, material := range materials {
		_, err := impl.addRepo(gitCtx, material)
		if err != nil {
			impl.logger.Errorw("error in saving material ", "material", material, "err", err)
			return materials, err
		}
	}
	return materials, nil
}

func (impl RepoManagerImpl) UpdateRepo(gitCtx git.GitContext, material *sql.GitMaterial) (*sql.GitMaterial, error) {
	existingMaterial, err := impl.materialRepository.FindById(material.Id)
	if err != nil {
		impl.logger.Errorw("error in fetching material", err)
		return nil, err
	}
	existingMaterial.Name = material.Name
	existingMaterial.Url = material.Url
	existingMaterial.GitProviderId = material.GitProviderId
	existingMaterial.Deleted = material.Deleted
	existingMaterial.CheckoutStatus = false
	existingMaterial.FetchSubmodules = material.FetchSubmodules
	existingMaterial.FilterPattern = material.FilterPattern
	err = impl.materialRepository.Update(existingMaterial)
	if err != nil {
		impl.logger.Errorw("error in updating material ", "material", material, "err", err)
		return nil, err
	}

	repoLock := impl.locker.LeaseLocker(material.Id)
	repoLock.Mutex.Lock()
	defer func() {
		repoLock.Mutex.Unlock()
		impl.locker.ReturnLocker(material.Id)
	}()

	err = impl.repositoryManager.Clean(existingMaterial.CheckoutLocation)
	if err != nil {
		impl.logger.Errorw("error in refreshing material ", "err", err)
		return nil, err
	}

	if !existingMaterial.Deleted {
		err = impl.checkoutUpdatedRepo(gitCtx, material.Id)
		if err != nil {
			impl.logger.Errorw("error in checking out updated repo", "err", err)
			return nil, err
		}
	}
	return existingMaterial, nil
}

func (impl RepoManagerImpl) checkoutUpdatedRepo(gitCtx git.GitContext, materialId int) error {
	material, err := impl.materialRepository.FindById(materialId)
	if err != nil {
		impl.logger.Errorw("error in fetching material", "id", materialId, "err", err)
		return err
	}
	_, err = impl.checkoutMaterial(gitCtx, material)
	if err != nil {
		impl.logger.Errorw("error in repo refresh", "id", material, "err", err)
		return err
	}
	return nil
}

func (impl RepoManagerImpl) addRepo(gitCtx git.GitContext, material *sql.GitMaterial) (*sql.GitMaterial, error) {
	err := impl.materialRepository.Save(material)
	if err != nil {
		impl.logger.Errorw("error in saving material ", "material", material, "err", err)
		return material, err
	}
	return impl.checkoutRepo(gitCtx, material)
}

func (impl RepoManagerImpl) checkoutRepo(gitCtx git.GitContext, material *sql.GitMaterial) (*sql.GitMaterial, error) {
	repoLock := impl.locker.LeaseLocker(material.Id)
	repoLock.Mutex.Lock()
	defer func() {
		repoLock.Mutex.Unlock()
		impl.locker.ReturnLocker(material.Id)
	}()
	return impl.checkoutMaterial(gitCtx, material)
}

func (impl RepoManagerImpl) checkoutMaterial(gitCtx git.GitContext, material *sql.GitMaterial) (*sql.GitMaterial, error) {
	impl.logger.Infow("checking out material", "id", material.Id)
	gitProvider, err := impl.gitProviderRepository.GetById(material.GitProviderId)
	if err != nil {
		return material, err
	}
	userName, password, err := git.GetUserNamePassword(gitProvider)
	if err != nil {
		return material, nil
	}

	gitCtx = gitCtx.WithCredentials(userName, password).
		WithCloningMode(impl.configuration.CloningMode)

	checkoutPath, checkoutLocationForFetching, err := impl.repositoryManager.GetCheckoutPathAndLocation(gitCtx, material, gitProvider.Url)
	if err != nil {
		return material, err
	}

	err = impl.repositoryManager.Add(gitCtx, material.GitProviderId, checkoutPath, material.Url, gitProvider.AuthMode, gitProvider.SshPrivateKey)
	if err == nil {
		material.CheckoutLocation = checkoutLocationForFetching
		material.CheckoutStatus = true
	} else {
		material.CheckoutStatus = false
		material.CheckoutMsgAny = err.Error()
		material.FetchErrorMessage = err.Error()
	}
	err = impl.materialRepository.Update(material)
	if err != nil {
		impl.logger.Errorw("error in updating material repo", "err", err, "material", material)
		return nil, err
	}
	ciPipelineMaterial, err := impl.ciPipelineMaterialRepository.FindByGitMaterialId(material.Id)
	if err != nil {
		impl.logger.Errorw("unable to load material", "err", err)
		return nil, err
	}
	err = impl.updatePipelineMaterialCommit(gitCtx, ciPipelineMaterial)
	if err != nil {
		impl.logger.Errorw("error in updating pipeline material", "err", err)
	}
	return material, nil
}

func (impl RepoManagerImpl) ReloadAllRepo(gitCtx git.GitContext) {
	materials, err := impl.materialRepository.FindAll()
	if err != nil {
		impl.logger.Errorw("error in reloading materials")
	}
	for _, material := range materials {
		if _, err := impl.checkoutRepo(gitCtx, material); err != nil {
			impl.logger.Errorw("error in checkout", "material", material, "err", err)
		}

	}
}
func (impl RepoManagerImpl) ResetRepo(gitCtx git.GitContext, materialId int) error {
	material, err := impl.materialRepository.FindById(materialId)
	if err != nil {
		impl.logger.Errorw("error in fetching material", "id", materialId, "err", err)
		return err
	}
	_, err = impl.checkoutRepo(gitCtx, material)
	if err != nil {
		impl.logger.Errorw("error in repo refresh", "id", material, "err", err)
		return err
	}
	return nil
}

func (impl RepoManagerImpl) GetHeadForPipelineMaterials(ids []int) (materialBeans []*git.CiPipelineMaterialBean, err error) {
	materials, err := impl.ciPipelineMaterialRepository.FindByIds(ids)
	for _, material := range materials {
		materialBean := impl.materialTOMaterialBeanConverter(material)
		materialBeans = append(materialBeans, materialBean)
	}
	return materialBeans, err
}

func (impl RepoManagerImpl) materialTOMaterialBeanConverter(material *sql.CiPipelineMaterial) *git.CiPipelineMaterialBean {
	materialBean := &git.CiPipelineMaterialBean{
		Id:            material.Id,
		Type:          material.Type,
		GitMaterialId: material.GitMaterialId,
		Value:         material.Value,
		Active:        material.Active,
		GitCommit: &git.GitCommitBase{
			Commit:  material.LastSeenHash,
			Author:  material.CommitAuthor,
			Date:    material.CommitDate,
			Message: material.CommitMessage,
		},
	}
	return materialBean
}

func (impl RepoManagerImpl) FetchChanges(pipelineMaterialId int, from string, to string, count int, showAll bool) (*git.MaterialChangeResp, error) {
	pipelineMaterial, err := impl.ciPipelineMaterialRepository.FindById(pipelineMaterialId)
	if err != nil {
		return nil, err
	}
	gitMaterial, err := impl.materialRepository.FindById(pipelineMaterial.GitMaterialId)
	if err != nil {
		return nil, err
	}

	pipelineMaterialType := pipelineMaterial.Type

	if pipelineMaterialType == sql.SOURCE_TYPE_BRANCH_FIXED {
		return impl.FetchGitCommitsForBranchFixPipeline(pipelineMaterial, gitMaterial, showAll)
	} else if pipelineMaterialType == sql.SOURCE_TYPE_WEBHOOK {
		return impl.FetchGitCommitsForWebhookTypePipeline(pipelineMaterial, gitMaterial)
	} else {
		err = errors.New("unknown pipelineMaterial Type")
	}

	return nil, err
}

func (impl RepoManagerImpl) FetchGitCommitsForBranchFixPipeline(pipelineMaterial *sql.CiPipelineMaterial, gitMaterial *sql.GitMaterial, showAll bool) (*git.MaterialChangeResp, error) {
	response := &git.MaterialChangeResp{}
	response.LastFetchTime = gitMaterial.LastFetchTime
	if pipelineMaterial.Errored {
		impl.logger.Infow("errored material ", "id", pipelineMaterial.Id, "errMsg", pipelineMaterial.ErrorMsg)
		if !gitMaterial.CheckoutStatus {
			response.IsRepoError = true
			response.RepoErrorMsg = gitMaterial.FetchErrorMessage
		} else {
			response.IsBranchError = true
			response.BranchErrorMsg = pipelineMaterial.ErrorMsg
		}

		return response, nil
	}
	commits := make([]*git.GitCommitBase, 0)
	err := json.Unmarshal([]byte(pipelineMaterial.CommitHistory), &commits)
	if err != nil {
		return nil, err
	}
	if len(gitMaterial.FilterPattern) == 0 {
		response.Commits = commits
		return response, nil
	}

	filterCommits := make([]*git.GitCommitBase, 0)
	for _, commit := range commits {
		excluded := impl.gitManager.PathMatcher(commit.FileStats, gitMaterial)
		impl.logger.Debugw("include exclude result", "excluded", excluded)
		if showAll {
			commit.Excluded = excluded
			filterCommits = append(filterCommits, commit)
		} else if excluded == false {
			filterCommits = append(filterCommits, commit)
		} else {
			impl.logger.Debugw("this item neither included nor excluded, skip this")
		}
	}
	response.Commits = filterCommits
	return response, nil
}

func (impl RepoManagerImpl) FetchGitCommitsForWebhookTypePipeline(pipelineMaterial *sql.CiPipelineMaterial, gitMaterial *sql.GitMaterial) (*git.MaterialChangeResp, error) {
	response := &git.MaterialChangeResp{}
	response.LastFetchTime = gitMaterial.LastFetchTime
	if pipelineMaterial.Errored && !gitMaterial.CheckoutStatus {
		response.IsRepoError = true
		response.RepoErrorMsg = gitMaterial.FetchErrorMessage
		return response, nil
	}

	pipelineMaterialId := pipelineMaterial.Id
	matchedWebhookMappings, err := impl.webhookEventDataMappingRepository.GetMatchedCiPipelineMaterialWebhookDataMappingForPipelineMaterial(pipelineMaterialId)
	if err != nil {
		impl.logger.Errorw("error in getting webhook mapping for pipelineId ", "id", pipelineMaterialId, "errMsg", err)
		return nil, err
	}

	if len(matchedWebhookMappings) == 0 {
		impl.logger.Infow("no webhook mapping for ci pipeline, pipelineId", "pipelineId", pipelineMaterialId)
		return response, nil
	}

	var webhookDataIds []int
	for _, webhookMapping := range matchedWebhookMappings {
		webhookDataIds = append(webhookDataIds, webhookMapping.WebhookDataId)
	}

	impl.logger.Debugw("webhookDataIds :", webhookDataIds)

	if len(webhookDataIds) == 0 {
		impl.logger.Debugw("webhook data Ids are null skipping")
		return response, nil
	}

	webhookEventDataArr, err := impl.webhookEventParsedDataRepository.GetWebhookEventParsedDataByIds(webhookDataIds, 15)
	if err != nil {
		impl.logger.Errorw("error in getting webhook data for ids ", "ids", webhookDataIds, "errMsg", err)
		return nil, err
	}

	if len(webhookEventDataArr) == 0 {
		impl.logger.Infow("no webhooks data found for ci pipeline, pipelineId", "pipelineId", pipelineMaterialId)
		return response, nil
	}

	var commits []*git.GitCommitBase
	for _, webhookEventData := range webhookEventDataArr {
		gitCommit := &git.GitCommitBase{
			WebhookData: impl.webhookEventBeanConverter.ConvertFromWebhookParsedDataSqlBean(webhookEventData),
		}
		commits = append(commits, gitCommit)
	}
	response.Commits = commits
	return response, nil
}

func (impl RepoManagerImpl) GetCommitInfoForTag(gitCtx git.GitContext, request *git.CommitMetadataRequest) (*git.GitCommitBase, error) {
	pipelineMaterial, err := impl.ciPipelineMaterialRepository.FindById(request.PipelineMaterialId)
	if err != nil {
		return nil, err
	}
	gitMaterial, err := impl.materialRepository.FindById(pipelineMaterial.GitMaterialId)
	if err != nil {
		return nil, err
	}
	if !gitMaterial.CheckoutStatus {
		return nil, fmt.Errorf("checkout not succeed please checkout first %s", gitMaterial.Url)
	}
	//refresh repo. and notify all pending
	//lock inside watcher itself
	_, err = impl.gitWatcher.PollAndUpdateGitMaterial(gitMaterial)
	if err != nil {
		impl.logger.Infow("error in refreshing repo", "req", request, "err", err)
		return nil, err
	}
	//lock for getting commit
	repoLock := impl.locker.LeaseLocker(gitMaterial.Id)
	repoLock.Mutex.Lock()
	defer func() {
		repoLock.Mutex.Unlock()
		impl.locker.ReturnLocker(gitMaterial.Id)
	}()
	commit, err := impl.repositoryManager.GetCommitForTag(gitCtx, gitMaterial.CheckoutLocation, request.GitTag)
	return commit, err
}

func (impl RepoManagerImpl) GetCommitMetadata(gitCtx git.GitContext, pipelineMaterialId int, gitHash string) (*git.GitCommitBase, error) {
	pipelineMaterial, err := impl.ciPipelineMaterialRepository.FindById(pipelineMaterialId)
	if err != nil {
		return nil, err
	}
	gitMaterial, err := impl.materialRepository.FindById(pipelineMaterial.GitMaterialId)
	if err != nil {
		return nil, err
	}
	if !gitMaterial.CheckoutStatus {
		return nil, fmt.Errorf("checkout not succeed please checkout first %s", gitMaterial.Url)
	}
	repoLock := impl.locker.LeaseLocker(gitMaterial.Id)
	repoLock.Mutex.Lock()
	defer func() {
		repoLock.Mutex.Unlock()
		impl.locker.ReturnLocker(gitMaterial.Id)
	}()
	commit, err := impl.repositoryManager.GetCommitMetadata(gitCtx, gitMaterial.CheckoutLocation, gitHash)
	return commit, err
}

func (impl RepoManagerImpl) GetLatestCommitForBranch(gitCtx git.GitContext, pipelineMaterialId int, branchName string) (*git.GitCommitBase, error) {
	pipelineMaterial, err := impl.ciPipelineMaterialRepository.FindById(pipelineMaterialId)

	if err != nil {
		impl.logger.Errorw("error in getting pipeline material ", "pipelineMaterialId", pipelineMaterialId, "err", err)
		return nil, err
	}

	gitMaterial, err := impl.materialRepository.FindById(pipelineMaterial.GitMaterialId)
	if err != nil {
		impl.logger.Errorw("error in getting material ", "gitMaterialId", pipelineMaterial.GitMaterialId, "err", err)
		return nil, err
	}

	if !gitMaterial.CheckoutStatus {
		return nil, fmt.Errorf("checkout not succeed please checkout first %s", gitMaterial.Url)
	}

	repoLock := impl.locker.LeaseLocker(gitMaterial.Id)
	repoLock.Mutex.Lock()
	defer func() {
		repoLock.Mutex.Unlock()
		impl.locker.ReturnLocker(gitMaterial.Id)
	}()

	userName, password, err := git.GetUserNamePassword(gitMaterial.GitProvider)

	gitCtx = gitCtx.WithCredentials(userName, password).
		WithCloningMode(impl.configuration.CloningMode)

	updated, repo, err := impl.repositoryManager.Fetch(gitCtx, gitMaterial.Url, gitMaterial.CheckoutLocation)
	if !updated {
		impl.logger.Warn("repository is up to date")
	}
	if err == nil {
		gitMaterial.CheckoutStatus = true
	} else {
		gitMaterial.CheckoutStatus = false
		gitMaterial.CheckoutMsgAny = err.Error()
		gitMaterial.FetchErrorMessage = err.Error()

		impl.logger.Errorw("error in fetching the repository ", "gitMaterial", gitMaterial, "err", err)
		return nil, err
	}

	err = impl.materialRepository.Update(gitMaterial)
	if err != nil {
		impl.logger.Errorw("error in updating material repo", "err", err, "material", gitMaterial)
		return nil, err
	}
	ciPipelineMaterial, err := impl.ciPipelineMaterialRepository.FindByGitMaterialId(gitMaterial.Id)
	if err != nil {
		impl.logger.Errorw("unable to load material", "err", err, "ciPipelineMaterial", ciPipelineMaterial)
		return nil, err
	}
	err = impl.updatePipelineMaterialCommit(gitCtx, ciPipelineMaterial)
	if err != nil {
		impl.logger.Errorw("error in updating pipeline material", "err", err)
		return nil, err
	}

	commits, err := impl.repositoryManager.ChangesSinceByRepository(gitCtx, repo, branchName, "", "", 1, gitMaterial.CheckoutLocation)

	if commits == nil {
		return nil, err
	} else {
		return commits[0], err
	}
}

func (impl RepoManagerImpl) GetCommitMetadataForPipelineMaterial(gitCtx git.GitContext, pipelineMaterialId int, gitHash string) (*git.GitCommitBase, error) {
	// fetch ciPipelineMaterial
	pipelineMaterial, err := impl.ciPipelineMaterialRepository.FindById(pipelineMaterialId)
	if err != nil {
		impl.logger.Errorw("error while fetching ciPipelineMaterial", "pipelineMaterialId", pipelineMaterialId, "err", err)
		return nil, err
	}

	// validations
	if pipelineMaterial.Type == sql.SOURCE_TYPE_WEBHOOK {
		return nil, errors.New("fetching commit info is not supported for webhook based ci pipeline material")
	}
	branchName := pipelineMaterial.Value
	if len(branchName) == 0 {
		impl.logger.Errorw("branch name is empty", "pipelineMaterialId", pipelineMaterialId)
		return nil, errors.New("branch name is empty in ci pipeline material")
	}

	// fetch gitMaterial
	gitMaterialId := pipelineMaterial.GitMaterialId
	gitMaterial, err := impl.materialRepository.FindById(gitMaterialId)
	if err != nil {
		impl.logger.Errorw("error while fetching gitMaterial", "gitMaterialId", gitMaterialId, "err", err)
		return nil, err
	}

	gitCtx = gitCtx.WithCredentials(gitMaterial.GitProvider.UserName, gitMaterial.GitProvider.Password).
		WithCloningMode(impl.configuration.CloningMode)
	// validate checkout status of gitMaterial
	if !gitMaterial.CheckoutStatus {
		impl.logger.Errorw("checkout not success", "gitMaterialId", gitMaterialId)
		return nil, fmt.Errorf("checkout not succeed please checkout first %s", gitMaterial.Url)
	}

	// lock-unlock
	repoLock := impl.locker.LeaseLocker(gitMaterial.Id)
	repoLock.Mutex.Lock()
	defer func() {
		repoLock.Mutex.Unlock()
		impl.locker.ReturnLocker(gitMaterial.Id)
	}()
	commits, err := impl.repositoryManager.ChangesSince(gitCtx, gitMaterial.CheckoutLocation, branchName, "", gitHash, 1)
	if err != nil {
		impl.logger.Errorw("error while fetching commit info", "pipelineMaterialId", pipelineMaterialId, "gitHash", gitHash, "err", err)
		return nil, err
	}

	if len(commits) > 1 {
		impl.logger.Errorw("more than one commits found", "commitHash", gitHash, "pipelineMaterialId", pipelineMaterialId, "branch", branchName)
		return nil, fmt.Errorf("more than one commit found for commit hash %s in branch %s", gitHash, branchName)
	}

	if len(commits) == 0 {
		impl.logger.Errorw("no commits found", "commitHash", gitHash, "pipelineMaterialId", pipelineMaterialId, "branch", branchName)
		return nil, nil
	}
	commit := commits[0]
	excluded := impl.gitManager.PathMatcher(commit.FileStats, gitMaterial)
	commit.Excluded = excluded
	return commits[0], err
}

func (impl RepoManagerImpl) GetReleaseChanges(gitCtx git.GitContext, request *ReleaseChangesRequest) (*git.GitChanges, error) {
	pipelineMaterial, err := impl.ciPipelineMaterialRepository.FindById(request.PipelineMaterialId)
	if err != nil {
		return nil, err
	}
	gitMaterial, err := impl.materialRepository.FindById(pipelineMaterial.GitMaterialId)
	if err != nil {
		return nil, err
	}
	if !gitMaterial.CheckoutStatus {
		return nil, fmt.Errorf("checkout not succeed please checkout first %s", gitMaterial.Url)
	}
	repoLock := impl.locker.LeaseLocker(gitMaterial.Id)
	repoLock.Mutex.Lock()
	defer func() {
		repoLock.Mutex.Unlock()
		impl.locker.ReturnLocker(gitMaterial.Id)
	}()

	gitCtx = gitCtx.WithCredentials(gitMaterial.GitProvider.UserName, gitMaterial.GitProvider.Password).
		WithCloningMode(impl.configuration.CloningMode)

	gitChanges, err := impl.repositoryManagerAnalytics.ChangesSinceByRepositoryForAnalytics(gitCtx, gitMaterial.CheckoutLocation, request.OldCommit, request.NewCommit)
	if err != nil {
		impl.logger.Errorw("error in computing changes", "req", request, "err", err)
	} else {
		impl.logger.Infow("commits found for ", "req", request, "commits", len(gitChanges.Commits))
	}

	return gitChanges, err
}

type ReleaseChangesRequest struct {
	PipelineMaterialId int    `json:"pipelineMaterialId"`
	OldCommit          string `json:"oldCommit"`
	NewCommit          string `json:"newCommit"`
}

func (impl RepoManagerImpl) RefreshGitMaterial(req *git.RefreshGitMaterialRequest) (*git.RefreshGitMaterialResponse, error) {
	material := &sql.GitMaterial{Id: req.GitMaterialId}
	res := &git.RefreshGitMaterialResponse{}
	//refresh repo. and notify all pipeline for changes
	//lock inside watcher itself
	material, err := impl.gitWatcher.PollAndUpdateGitMaterial(material)
	if err != nil {
		res.ErrorMsg = err.Error()
	} else if material.LastFetchErrorCount > 0 {
		res.ErrorMsg = material.FetchErrorMessage
		res.LastFetchTime = material.LastFetchTime
	} else {
		res.Message = "successfully refreshed material"
		res.LastFetchTime = material.LastFetchTime
	}
	return res, err
}

func (impl RepoManagerImpl) GetWebhookAndCiDataById(id int, ciPipelineMaterialId int) (*git.WebhookAndCiData, error) {

	impl.logger.Debugw("Getting webhook data ", "id", id)

	webhookDataFromDb, err := impl.webhookEventParsedDataRepository.GetWebhookEventParsedDataById(id)

	if err != nil {
		impl.logger.Errorw("error in getting webhook data for Id ", "Id", id, "err", err)
		return nil, err
	}

	filterData, err := impl.webhookEventDataMappingRepository.GetWebhookPayloadFilterDataForPipelineMaterialId(ciPipelineMaterialId, id)
	if err != nil {
		impl.logger.Errorw("error in getting webhook payload filter data for webhookParsedId ", "Id", id, "err", err)
		return nil, err
	}

	webhookData := impl.webhookEventBeanConverter.ConvertFromWebhookParsedDataSqlBean(webhookDataFromDb)

	webhookAndCiData := &git.WebhookAndCiData{
		WebhookData: webhookData,
	}

	if filterData != nil {
		webhookAndCiData.ExtraEnvironmentVariables = util.BuildExtraEnvironmentVariablesForCi(filterData.FilterResults, webhookDataFromDb.CiEnvVariableData)
	}

	return webhookAndCiData, nil
}

func (impl RepoManagerImpl) GetAllWebhookEventConfigForHost(gitHostId int) ([]*git.WebhookEventConfig, error) {

	impl.logger.Debugw("Getting All webhook event config ", "gitHostId", gitHostId)

	webhookEventsFromDb, err := impl.webhookEventRepository.GetAllGitHostWebhookEventByGitHostId(gitHostId)

	if err != nil {
		impl.logger.Errorw("error in getting webhook events", "gitHostId", gitHostId, "err", err)
		return nil, err
	}

	// build events
	var webhookEvents []*git.WebhookEventConfig
	for _, webhookEventFromDb := range webhookEventsFromDb {
		webhookEvent := impl.webhookEventBeanConverter.ConvertFromWebhookEventSqlBean(webhookEventFromDb)
		webhookEvents = append(webhookEvents, webhookEvent)
	}

	return webhookEvents, nil
}

func (impl RepoManagerImpl) GetWebhookEventConfig(eventId int) (*git.WebhookEventConfig, error) {

	impl.logger.Debugw("Getting webhook event config ", "eventId", eventId)

	webhookEventFromDb, err := impl.webhookEventRepository.GetWebhookEventConfigByEventId(eventId)

	if err != nil {
		impl.logger.Errorw("error in getting webhook event ", "eventId", eventId, "err", err)
		return nil, err
	}

	webhookEvent := impl.webhookEventBeanConverter.ConvertFromWebhookEventSqlBean(webhookEventFromDb)

	return webhookEvent, nil
}

func (impl RepoManagerImpl) GetWebhookPayloadDataForPipelineMaterialId(request *git.WebhookPayloadDataRequest) (*git.WebhookPayloadDataResponse, error) {
	impl.logger.Debugw("Getting webhook payload data ", "request", request)

	pipelineMaterial, err := impl.ciPipelineMaterialRepository.FindById(request.CiPipelineMaterialId)
	if err != nil {
		impl.logger.Errorw("error in getting ci pipeline material", "err", err)
		return nil, err
	}

	if pipelineMaterial.Type != sql.SOURCE_TYPE_WEBHOOK {
		error := "pipeline material is not of webhook type"
		impl.logger.Error(error)
		return nil, errors.New(error)
	}

	gitMaterial, err := impl.materialRepository.FindById(pipelineMaterial.GitMaterialId)
	if err != nil {
		impl.logger.Errorw("error in getting git material", "err", err)
		return nil, err
	}

	webhookSourceTypeValue := &git.WebhookSourceTypeValue{}
	err = json.Unmarshal([]byte(pipelineMaterial.Value), &webhookSourceTypeValue)
	if err != nil {
		impl.logger.Errorw("error in json parsing", "err", err, "ciPipelineMaterialJsonValue", pipelineMaterial.Value)
		return nil, err
	}

	eventConfig, err := impl.GetWebhookEventConfig(webhookSourceTypeValue.EventId)
	if err != nil {
		impl.logger.Errorw("error in getting webhook event config ", "err", err)
		return nil, err
	}

	mappings, err := impl.webhookEventDataMappingRepository.GetWebhookPayloadDataForPipelineMaterialId(request.CiPipelineMaterialId, request.Limit, request.Offset, request.EventTimeSortOrder)
	if err != nil {
		impl.logger.Errorw("error in getting webhook payload data ", "err", err)
		return nil, err
	}

	// build filters
	filters := make(map[string]string)
	for _, selector := range eventConfig.Selectors {
		if condition, ok := webhookSourceTypeValue.Condition[selector.Id]; ok {
			filters[selector.Name] = condition
		}
	}

	// build payloads
	var webhookPayloadDataPayloadResponses []*git.WebhookPayloadDataPayloadsResponse
	for _, mapping := range mappings {

		if len(mapping.FilterResults) == 0 {
			continue
		}

		matchedFiltersCount := 0
		failedFiltersCount := 0

		for _, filterResult := range mapping.FilterResults {
			if filterResult.ConditionMatched {
				matchedFiltersCount = matchedFiltersCount + 1
			} else {
				failedFiltersCount = failedFiltersCount + 1
			}
		}

		webhookPayloadDataPayloadResponse := &git.WebhookPayloadDataPayloadsResponse{
			ParsedDataId:        mapping.WebhookDataId,
			EventTime:           mapping.UpdatedOn,
			MatchedFiltersCount: matchedFiltersCount,
			FailedFiltersCount:  failedFiltersCount,
			MatchedFilters:      mapping.ConditionMatched,
		}

		webhookPayloadDataPayloadResponses = append(webhookPayloadDataPayloadResponses, webhookPayloadDataPayloadResponse)
	}

	webhookPayloadDataResponse := &git.WebhookPayloadDataResponse{
		RepositoryUrl: gitMaterial.Url,
		Filters:       filters,
		Payloads:      webhookPayloadDataPayloadResponses,
	}

	return webhookPayloadDataResponse, nil
}

func (impl RepoManagerImpl) GetWebhookPayloadFilterDataForPipelineMaterialId(request *git.WebhookPayloadFilterDataRequest) (*git.WebhookPayloadFilterDataResponse, error) {
	impl.logger.Debugw("Getting webhook payload filter data ", "request", request)

	mapping, err := impl.webhookEventDataMappingRepository.GetWebhookPayloadFilterDataForPipelineMaterialId(request.CiPipelineMaterialId, request.ParsedDataId)
	if err != nil {
		impl.logger.Errorw("error in getting webhook filter payload data ", "err", err)
		return nil, err
	}

	parsedData, err := impl.webhookEventParsedDataRepository.GetWebhookEventParsedDataById(request.ParsedDataId)
	if err != nil {
		impl.logger.Errorw("error in getting parsed webhook data ", "err", err)
		return nil, err
	}

	filterResults := mapping.FilterResults

	// build payload
	var webhookPayloadFilterDataSelectorResponses []*git.WebhookPayloadFilterDataSelectorResponse
	if len(filterResults) > 0 {
		for _, filterResult := range filterResults {
			webhookPayloadFilterDataSelectorResponse := &git.WebhookPayloadFilterDataSelectorResponse{
				SelectorName:      filterResult.SelectorName,
				SelectorCondition: filterResult.SelectorCondition,
				SelectorValue:     filterResult.SelectorValue,
				Match:             filterResult.ConditionMatched,
			}
			webhookPayloadFilterDataSelectorResponses = append(webhookPayloadFilterDataSelectorResponses, webhookPayloadFilterDataSelectorResponse)
		}
	}

	webhookPayloadFilterDataResponse := &git.WebhookPayloadFilterDataResponse{
		PayloadId:     parsedData.PayloadDataId,
		SelectorsData: webhookPayloadFilterDataSelectorResponses,
	}

	return webhookPayloadFilterDataResponse, nil
}<|MERGE_RESOLUTION|>--- conflicted
+++ resolved
@@ -194,16 +194,12 @@
 			impl.logger.Errorw("error in fetching material", "err", err)
 			continue
 		}
-<<<<<<< HEAD
 
 		gitCtx = gitCtx.WithCredentials(material.GitProvider.UserName, material.GitProvider.Password).
 			WithCloningMode(impl.configuration.CloningMode)
 
-		commits, err := impl.repositoryManager.ChangesSince(gitCtx, material.CheckoutLocation, pipelineMaterial.Value, "", "", impl.configuration.GitHistoryCount)
-=======
 		fetchCount := impl.configuration.GitHistoryCount
 		commits, err := impl.repositoryManager.ChangesSince(gitCtx, material.CheckoutLocation, pipelineMaterial.Value, "", "", fetchCount)
->>>>>>> 9ffc8e78
 		//commits, err := impl.FetchChanges(pipelineMaterial.Id, "", "", 0)
 		if err == nil {
 			impl.logger.Infow("commits found", "commit", commits)
