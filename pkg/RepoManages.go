--- conflicted
+++ resolved
@@ -343,21 +343,11 @@
 	if err != nil {
 		return material, err
 	}
-<<<<<<< HEAD
-	//isSpaceFull := true
-	////if !IsSpaceAvailableOnDisk() {
-	//if isSpaceFull {
-	//	impl.logger.Infow("no space left, please increase disk size", "available disk size")
-	//	return material, errors.New("no space left on device, please increase disk size")
-	//}
-	err = impl.repositoryManager.Add(material.GitProviderId, checkoutPath, material.Url, userName, password, gitProvider.AuthMode, gitProvider.SshPrivateKey)
-=======
 	gitContext := &git.GitContext{
 		Username: userName,
 		Password: password,
 	}
 	err = impl.repositoryManager.Add(material.GitProviderId, checkoutPath, material.Url, gitContext, gitProvider.AuthMode, gitProvider.SshPrivateKey)
->>>>>>> 2b2451b4
 	if err == nil {
 		material.CheckoutLocation = checkoutPath
 		material.CheckoutStatus = true
@@ -640,9 +630,11 @@
 	}()
 
 	userName, password, err := git.GetUserNamePassword(gitMaterial.GitProvider)
-<<<<<<< HEAD
-	updated, repo, err := impl.repositoryManager.Fetch(userName, password, gitMaterial.Url, gitMaterial.CheckoutLocation, gitMaterial)
-
+	gitContext := &git.GitContext{
+		Username: userName,
+		Password: password,
+	}
+	updated, repo, err := impl.repositoryManager.Fetch(gitContext, gitMaterial.Url, gitMaterial.CheckoutLocation, gitMaterial)
 	if err == nil {
 		gitMaterial.CheckoutStatus = true
 	} else {
@@ -665,13 +657,6 @@
 	if err != nil {
 		impl.logger.Errorw("error in updating pipeline material", "err", err)
 	}
-=======
-	gitContext := &git.GitContext{
-		Username: userName,
-		Password: password,
-	}
-	updated, repo, err := impl.repositoryManager.Fetch(gitContext, gitMaterial.Url, gitMaterial.CheckoutLocation)
->>>>>>> 2b2451b4
 
 	if err != nil {
 		impl.logger.Errorw("error in fetching the repository ", "err", err)
